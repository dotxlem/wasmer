--- conflicted
+++ resolved
@@ -9,15 +9,6 @@
 [package.metadata]
 cargo-fuzz = true
 
-<<<<<<< HEAD
-[dependencies]
-wasmer-runtime = { path = "../lib/runtime" }
-wasmer-runtime-core = { path = "../lib/runtime-core" }
-wasmer = { path = "../" }
-wasmer-llvm-backend = "0.17.0"
-wasmer-singlepass-backend = { path = "../lib/singlepass-backend" }
-libfuzzer-sys = { git = "https://github.com/rust-fuzz/libfuzzer-sys.git" }
-=======
 [dependencies.wasmer]
 path = "../lib/api"
 [dependencies.wasmer-compiler-cranelift]
@@ -32,7 +23,6 @@
 path = "../lib/engine-native"
 [dependencies.libfuzzer-sys]
 git = "https://github.com/rust-fuzz/libfuzzer-sys.git"
->>>>>>> 6b028410
 
 # Prevent this from interfering with workspaces
 [workspace]
