--- conflicted
+++ resolved
@@ -1,11 +1,6 @@
 [package]
-<<<<<<< HEAD
 name = "wasmer-wast-asml-fork"
-version = "1.0.2"
-=======
-name = "wasmer-wast"
 version = "2.0.0"
->>>>>>> 327192c2
 authors = ["Wasmer Engineering Team <engineering@wasmer.io>"]
 description = "wast testing support for wasmer"
 license = "MIT OR Apache-2.0 WITH LLVM-exception"
@@ -17,15 +12,9 @@
 
 [dependencies]
 anyhow = "1.0"
-<<<<<<< HEAD
-wasmer = { package = "wasmer-asml-fork", path = "../../../lib/api", version = "1.0.2", default-features = false }
-wasmer-wasi = { package = "wasmer-wasi-asml-fork", path = "../../../lib/wasi", version = "1.0.2" }
-wast = "24.0"
-=======
-wasmer = { path = "../../../lib/api", version = "2.0.0", default-features = false, features = ["experimental-reference-types-extern-ref"] }
-wasmer-wasi = { path = "../../../lib/wasi", version = "2.0.0" }
+wasmer = { package = "wasmer-asml-fork", path = "../../../lib/api", version = "2.0.0", default-features = false, features = ["experimental-reference-types-extern-ref"] }
+wasmer-wasi = { package = "wasmer-wasi-asml-fork", path = "../../../lib/wasi", version = "2.0.0" }
 wast = "35.0"
->>>>>>> 327192c2
 serde = "1"
 tempfile = "3"
 thiserror = "1.0"
