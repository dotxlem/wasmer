--- conflicted
+++ resolved
@@ -11,19 +11,6 @@
 edition = "2018"
 
 [dependencies]
-<<<<<<< HEAD
-crossbeam-utils = "0.8.1"
-wasmer-vm = { path = "../vm", version = "1.0.1" }
-wasmer-compiler-singlepass = { path = "../compiler-singlepass", version = "1.0.1", optional = true }
-wasmer-compiler-cranelift = { path = "../compiler-cranelift", version = "1.0.1", optional = true }
-wasmer-compiler-llvm = { path = "../compiler-llvm", version = "1.0.1", optional = true }
-wasmer-compiler = { path = "../compiler", version = "1.0.1" }
-wasmer-derive = { path = "../derive", version = "1.0.1" }
-wasmer-engine = { path = "../engine", version = "1.0.1" }
-wasmer-engine-jit = { path = "../engine-jit", version = "1.0.1", optional = true }
-wasmer-engine-native = { path = "../engine-native", version = "1.0.1", optional = true }
-wasmer-types = { path = "../wasmer-types", version = "1.0.1" }
-=======
 wasmer-vm = { path = "../vm", version = "1.0.2" }
 wasmer-compiler-singlepass = { path = "../compiler-singlepass", version = "1.0.2", optional = true }
 wasmer-compiler-cranelift = { path = "../compiler-cranelift", version = "1.0.2", optional = true }
@@ -34,13 +21,13 @@
 wasmer-engine-jit = { path = "../engine-jit", version = "1.0.2", optional = true }
 wasmer-engine-native = { path = "../engine-native", version = "1.0.2", optional = true }
 wasmer-types = { path = "../wasmer-types", version = "1.0.2" }
->>>>>>> 6711a364
 indexmap = { version = "1.4", features = ["serde-1"] }
 cfg-if = "0.1"
 wat = { version = "1.0", optional = true }
 thiserror = "1.0"
 more-asserts = "0.2"
 target-lexicon = { version = "0.11", default-features = false }
+crossbeam-utils = "0.8"
 
 [target.'cfg(target_os = "windows")'.dependencies]
 winapi = "0.3"
