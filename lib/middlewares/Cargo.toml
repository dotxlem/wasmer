[package]
<<<<<<< HEAD
name = "wasmer-middlewares-asml-fork"
version = "1.0.2"
=======
name = "wasmer-middlewares"
version = "2.0.0"
>>>>>>> 327192c2
authors = ["Wasmer Engineering Team <engineering@wasmer.io>"]
description = "A collection of various useful middlewares"
license = "MIT OR Apache-2.0 WITH LLVM-exception"
categories = ["wasm"]
keywords = ["webassembly", "wasm"]
repository = "https://github.com/wasmerio/wasmer"
readme = "README.md"
edition = "2018"

[dependencies]
<<<<<<< HEAD
wasmer = { package = "wasmer-asml-fork", path = "../api", version = "1.0.2" }
wasmer-types = { path = "../wasmer-types", version = "1.0.2" }
wasmer-vm = { path = "../vm", version = "1.0.2" }
=======
wasmer = { path = "../api", version = "2.0.0", default-features = false, features = ["compiler"] }
wasmer-types = { path = "../types", version = "2.0.0" }
wasmer-vm = { path = "../vm", version = "2.0.0" }
loupe = "0.1"

[dev-dependencies]
wasmer = { path = "../api", version = "2.0.0", features = ["compiler"] }
>>>>>>> 327192c2

[badges]
maintenance = { status = "actively-developed" }<|MERGE_RESOLUTION|>--- conflicted
+++ resolved
@@ -1,11 +1,6 @@
 [package]
-<<<<<<< HEAD
 name = "wasmer-middlewares-asml-fork"
-version = "1.0.2"
-=======
-name = "wasmer-middlewares"
 version = "2.0.0"
->>>>>>> 327192c2
 authors = ["Wasmer Engineering Team <engineering@wasmer.io>"]
 description = "A collection of various useful middlewares"
 license = "MIT OR Apache-2.0 WITH LLVM-exception"
@@ -16,19 +11,13 @@
 edition = "2018"
 
 [dependencies]
-<<<<<<< HEAD
-wasmer = { package = "wasmer-asml-fork", path = "../api", version = "1.0.2" }
-wasmer-types = { path = "../wasmer-types", version = "1.0.2" }
-wasmer-vm = { path = "../vm", version = "1.0.2" }
-=======
-wasmer = { path = "../api", version = "2.0.0", default-features = false, features = ["compiler"] }
+wasmer = { package = "wasmer-asml-fork", path = "../api", version = "2.0.0", default-features = false, features = ["compiler"] }
 wasmer-types = { path = "../types", version = "2.0.0" }
 wasmer-vm = { path = "../vm", version = "2.0.0" }
 loupe = "0.1"
 
 [dev-dependencies]
-wasmer = { path = "../api", version = "2.0.0", features = ["compiler"] }
->>>>>>> 327192c2
+wasmer = { package = "wasmer-asml-fork", path = "../api", version = "2.0.0", features = ["compiler"] }
 
 [badges]
 maintenance = { status = "actively-developed" }