--- conflicted
+++ resolved
@@ -13,14 +13,9 @@
     CompileError, CustomSection, CustomSectionProtection, FunctionBody, SectionIndex, Target,
 };
 use wasmer_engine::{Artifact, DeserializeError, Engine, EngineId, Tunables};
-<<<<<<< HEAD
-use wasmer_runtime::{
+use wasmer_vm::{
     FunctionBodyPtr, ModuleInfo, SignatureRegistry, VMFunctionBody, VMSharedSignatureIndex,
     VMTrampoline,
-=======
-use wasmer_vm::{
-    ModuleInfo, SignatureRegistry, VMFunctionBody, VMSharedSignatureIndex, VMTrampoline,
->>>>>>> 6816bb5a
 };
 
 /// A WebAssembly `JIT` Engine.
