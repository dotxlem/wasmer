/// NOTE: These syscalls only support wasm_32 for now because they take u32 offset
use libc::{
    c_int, getenv, getgrnam as libc_getgrnam, getpwnam as libc_getpwnam, putenv, setenv, sysconf,
    unsetenv,
};
use std::ffi::CStr;
use std::mem;
use std::os::raw::c_char;
use crossbeam_utils::atomic::AtomicCell;

use crate::env::{call_malloc, call_malloc_with_cast, EmAddrInfo, EmSockAddr};
use crate::ptr::{Array, WasmPtr};
use crate::utils::{copy_cstr_into_wasm, copy_terminated_array_of_cstrs};
use crate::EmEnv;

// #[no_mangle]
/// emscripten: _getenv // (name: *const char) -> *const c_char;
pub fn _getenv(ctx: &EmEnv, name: i32) -> u32 {
    debug!("emscripten::_getenv");

    let name_addr = emscripten_memory_pointer!(ctx.memory(0), name) as *const c_char;

    debug!("=> name({:?})", unsafe { CStr::from_ptr(name_addr) });

    let c_str = unsafe { getenv(name_addr) };
    if c_str.is_null() {
        return 0;
    }

    unsafe { copy_cstr_into_wasm(ctx, c_str) }
}

/// emscripten: _setenv // (name: *const char, name: *const value, overwrite: int);
pub fn _setenv(ctx: &EmEnv, name: c_int, value: c_int, overwrite: c_int) -> c_int {
    debug!("emscripten::_setenv");

    let name_addr = emscripten_memory_pointer!(ctx.memory(0), name) as *const c_char;
    let value_addr = emscripten_memory_pointer!(ctx.memory(0), value) as *const c_char;

    debug!("=> name({:?})", unsafe { CStr::from_ptr(name_addr) });
    debug!("=> value({:?})", unsafe { CStr::from_ptr(value_addr) });

    unsafe { setenv(name_addr, value_addr, overwrite) }
}

/// emscripten: _putenv // (name: *const char);
pub fn _putenv(ctx: &EmEnv, name: c_int) -> c_int {
    debug!("emscripten::_putenv");

    let name_addr = emscripten_memory_pointer!(ctx.memory(0), name) as *const c_char;

    debug!("=> name({:?})", unsafe { CStr::from_ptr(name_addr) });

    unsafe { putenv(name_addr as _) }
}

/// emscripten: _unsetenv // (name: *const char);
pub fn _unsetenv(ctx: &EmEnv, name: c_int) -> c_int {
    debug!("emscripten::_unsetenv");

    let name_addr = emscripten_memory_pointer!(ctx.memory(0), name) as *const c_char;

    debug!("=> name({:?})", unsafe { CStr::from_ptr(name_addr) });

    unsafe { unsetenv(name_addr) }
}

#[allow(clippy::cast_ptr_alignment)]
pub fn _getpwnam(ctx: &EmEnv, name_ptr: c_int) -> c_int {
    debug!("emscripten::_getpwnam {}", name_ptr);
    #[cfg(feature = "debug")]
    let _ = name_ptr;

    #[repr(C)]
    struct GuestPasswd {
        pw_name: u32,
        pw_passwd: u32,
        pw_uid: u32,
        pw_gid: u32,
        pw_gecos: u32,
        pw_dir: u32,
        pw_shell: u32,
    }

    let name = unsafe {
        let memory_name_ptr = emscripten_memory_pointer!(ctx.memory(0), name_ptr) as *const c_char;
        CStr::from_ptr(memory_name_ptr)
    };

    unsafe {
        let passwd = &*libc_getpwnam(name.as_ptr());
        let passwd_struct_offset = call_malloc(ctx, mem::size_of::<GuestPasswd>() as _);

        let passwd_struct_ptr =
            emscripten_memory_pointer!(ctx.memory(0), passwd_struct_offset) as *mut GuestPasswd;
        (*passwd_struct_ptr).pw_name = copy_cstr_into_wasm(ctx, passwd.pw_name);
        (*passwd_struct_ptr).pw_passwd = copy_cstr_into_wasm(ctx, passwd.pw_passwd);
        (*passwd_struct_ptr).pw_gecos = copy_cstr_into_wasm(ctx, passwd.pw_gecos);
        (*passwd_struct_ptr).pw_dir = copy_cstr_into_wasm(ctx, passwd.pw_dir);
        (*passwd_struct_ptr).pw_shell = copy_cstr_into_wasm(ctx, passwd.pw_shell);
        (*passwd_struct_ptr).pw_uid = passwd.pw_uid;
        (*passwd_struct_ptr).pw_gid = passwd.pw_gid;

        passwd_struct_offset as c_int
    }
}

#[allow(clippy::cast_ptr_alignment)]
pub fn _getgrnam(ctx: &EmEnv, name_ptr: c_int) -> c_int {
    debug!("emscripten::_getgrnam {}", name_ptr);

    #[repr(C)]
    struct GuestGroup {
        gr_name: u32,
        gr_passwd: u32,
        gr_gid: u32,
        gr_mem: u32,
    }

    let name = unsafe {
        let memory_name_ptr = emscripten_memory_pointer!(ctx.memory(0), name_ptr) as *const c_char;
        CStr::from_ptr(memory_name_ptr)
    };

    unsafe {
        let group = &*libc_getgrnam(name.as_ptr());
        let group_struct_offset = call_malloc(ctx, mem::size_of::<GuestGroup>() as _);

        let group_struct_ptr =
            emscripten_memory_pointer!(ctx.memory(0), group_struct_offset) as *mut GuestGroup;
        (*group_struct_ptr).gr_name = copy_cstr_into_wasm(ctx, group.gr_name);
        (*group_struct_ptr).gr_passwd = copy_cstr_into_wasm(ctx, group.gr_passwd);
        (*group_struct_ptr).gr_gid = group.gr_gid;
        (*group_struct_ptr).gr_mem = copy_terminated_array_of_cstrs(ctx, group.gr_mem);

        group_struct_offset as c_int
    }
}

pub fn _sysconf(_ctx: &EmEnv, name: c_int) -> i32 {
    debug!("emscripten::_sysconf {}", name);
    // TODO: Implement like emscripten expects regarding memory/page size
    unsafe { sysconf(name) as i32 } // TODO review i64
}

// this may be a memory leak, probably not though because emscripten does the same thing
pub fn _gai_strerror(ctx: &EmEnv, ecode: i32) -> i32 {
    debug!("emscripten::_gai_strerror({})", ecode);

    let cstr = unsafe { std::ffi::CStr::from_ptr(libc::gai_strerror(ecode)) };
    let bytes = cstr.to_bytes_with_nul();
    let string_on_guest: WasmPtr<c_char, Array> = call_malloc_with_cast(ctx, bytes.len() as _);
    let memory = ctx.memory(0);

    let writer = unsafe {
        string_on_guest
            .deref_mut(&memory, 0, bytes.len() as _)
            .unwrap()
    };
    for (i, byte) in bytes.iter().enumerate() {
        writer[i].store(*byte as _);
    }

    string_on_guest.offset() as _
}

pub fn _getaddrinfo(
    ctx: &EmEnv,
    node_ptr: WasmPtr<c_char>,
    service_str_ptr: WasmPtr<c_char>,
    hints_ptr: WasmPtr<EmAddrInfo>,
    res_val_ptr: WasmPtr<WasmPtr<EmAddrInfo>>,
) -> i32 {
    use libc::{addrinfo, freeaddrinfo};
    debug!("emscripten::_getaddrinfo");
    let memory = ctx.memory(0);
    debug!(" => node = {}", unsafe {
        node_ptr
            .deref(&memory)
            .map(|np| {
                std::ffi::CStr::from_ptr(np as *const AtomicCell<c_char> as *const c_char)
                    .to_string_lossy()
            })
            .unwrap_or(std::borrow::Cow::Borrowed("null"))
    });
    debug!(" => server_str = {}", unsafe {
        service_str_ptr
            .deref(&memory)
            .map(|np| {
                std::ffi::CStr::from_ptr(np as *const AtomicCell<c_char> as *const c_char)
                    .to_string_lossy()
            })
            .unwrap_or(std::borrow::Cow::Borrowed("null"))
    });

<<<<<<< HEAD
    let hints = hints_ptr.deref(memory).map(|hints_memory| {
        let hints_guest = hints_memory.load();
=======
    let hints = hints_ptr.deref(&memory).map(|hints_memory| {
        let hints_guest = hints_memory.get();
>>>>>>> 327192c2
        addrinfo {
            ai_flags: hints_guest.ai_flags,
            ai_family: hints_guest.ai_family,
            ai_socktype: hints_guest.ai_socktype,
            ai_protocol: hints_guest.ai_protocol,
            ai_addrlen: 0,
            ai_addr: std::ptr::null_mut(),
            ai_canonname: std::ptr::null_mut(),
            ai_next: std::ptr::null_mut(),
        }
    });

    let mut out_ptr: *mut addrinfo = std::ptr::null_mut();

    // allocate equivalent memory for res_val_ptr
    let result = unsafe {
        libc::getaddrinfo(
            (node_ptr
<<<<<<< HEAD
                .deref(memory)
                .map(|m| m as *const AtomicCell<c_char> as *const c_char))
            .unwrap_or(std::ptr::null()),
            service_str_ptr
                .deref(memory)
                .map(|m| m as *const AtomicCell<c_char> as *const c_char)
=======
                .deref(&memory)
                .map(|m| m as *const Cell<c_char> as *const c_char))
            .unwrap_or(std::ptr::null()),
            service_str_ptr
                .deref(&memory)
                .map(|m| m as *const Cell<c_char> as *const c_char)
>>>>>>> 327192c2
                .unwrap_or(std::ptr::null()),
            hints
                .as_ref()
                .map(|h| h as *const addrinfo)
                .unwrap_or(std::ptr::null()),
            &mut out_ptr as *mut *mut addrinfo,
        )
    };
    if result != 0 {
        return result;
    }

    // walk linked list and copy over, freeing them from the kernel
    let head_of_list = unsafe {
        let mut current_host_node = out_ptr;
        let mut head_of_list = None;
        let mut previous_guest_node: Option<WasmPtr<EmAddrInfo>> = None;

        while !current_host_node.is_null() {
            let current_guest_node_ptr: WasmPtr<EmAddrInfo> =
                call_malloc_with_cast(ctx, std::mem::size_of::<EmAddrInfo>() as _);
            if head_of_list.is_none() {
                head_of_list = Some(current_guest_node_ptr);
            }

            // connect list
            if let Some(prev_guest) = previous_guest_node {
<<<<<<< HEAD
                let mut pg = prev_guest.deref_mut(ctx.memory(0)).unwrap().load();
=======
                let mut pg = prev_guest.deref_mut(&memory).unwrap().get_mut();
>>>>>>> 327192c2
                pg.ai_next = current_guest_node_ptr;
            }

            // update values

            let host_addrlen = (*current_host_node).ai_addrlen;
            // allocate addr and copy data
            let guest_sockaddr_ptr = {
                let host_sockaddr_ptr = (*current_host_node).ai_addr;
                let guest_sockaddr_ptr: WasmPtr<EmSockAddr> =
                    call_malloc_with_cast(ctx, host_addrlen as _);
<<<<<<< HEAD
                let mut guest_sockaddr = guest_sockaddr_ptr
                    .deref_mut(ctx.memory(0))
                    .unwrap()
                    .load();
=======
                let guest_sockaddr = guest_sockaddr_ptr.deref_mut(&memory).unwrap().get_mut();
>>>>>>> 327192c2

                guest_sockaddr.sa_family = (*host_sockaddr_ptr).sa_family as i16;
                guest_sockaddr.sa_data = (*host_sockaddr_ptr).sa_data;
                guest_sockaddr_ptr
            };

            // allocate canon name on guest and copy data over
            let guest_canonname_ptr = {
                let str_ptr = (*current_host_node).ai_canonname;
                if !str_ptr.is_null() {
                    let canonname_cstr = std::ffi::CStr::from_ptr(str_ptr);
                    let canonname_bytes = canonname_cstr.to_bytes_with_nul();
                    let str_size = canonname_bytes.len();
                    let guest_canonname: WasmPtr<c_char, Array> =
                        call_malloc_with_cast(ctx, str_size as _);

                    let guest_canonname_writer =
                        guest_canonname.deref(&memory, 0, str_size as _).unwrap();
                    for (i, b) in canonname_bytes.into_iter().enumerate() {
                        guest_canonname_writer[i].store(*b as _)
                    }

                    guest_canonname
                } else {
                    WasmPtr::new(0)
                }
            };

<<<<<<< HEAD
            let mut current_guest_node = current_guest_node_ptr
                .deref_mut(ctx.memory(0))
                .unwrap()
                .load();
=======
            let mut current_guest_node =
                current_guest_node_ptr.deref_mut(&memory).unwrap().get_mut();
>>>>>>> 327192c2
            current_guest_node.ai_flags = (*current_host_node).ai_flags;
            current_guest_node.ai_family = (*current_host_node).ai_family;
            current_guest_node.ai_socktype = (*current_host_node).ai_socktype;
            current_guest_node.ai_protocol = (*current_host_node).ai_protocol;
            current_guest_node.ai_addrlen = host_addrlen;
            current_guest_node.ai_addr = guest_sockaddr_ptr;
            current_guest_node.ai_canonname = guest_canonname_ptr;
            current_guest_node.ai_next = WasmPtr::new(0);

            previous_guest_node = Some(current_guest_node_ptr);
            current_host_node = (*current_host_node).ai_next;
        }
        // this frees all connected nodes on the linked list
        freeaddrinfo(out_ptr);
        head_of_list.unwrap_or_else(|| WasmPtr::new(0))
    };

<<<<<<< HEAD
    res_val_ptr.deref(ctx.memory(0)).unwrap().store(head_of_list);
=======
    res_val_ptr.deref(&memory).unwrap().set(head_of_list);
>>>>>>> 327192c2

    0
}<|MERGE_RESOLUTION|>--- conflicted
+++ resolved
@@ -193,13 +193,8 @@
             .unwrap_or(std::borrow::Cow::Borrowed("null"))
     });
 
-<<<<<<< HEAD
-    let hints = hints_ptr.deref(memory).map(|hints_memory| {
+    let hints = hints_ptr.deref(&memory).map(|hints_memory| {
         let hints_guest = hints_memory.load();
-=======
-    let hints = hints_ptr.deref(&memory).map(|hints_memory| {
-        let hints_guest = hints_memory.get();
->>>>>>> 327192c2
         addrinfo {
             ai_flags: hints_guest.ai_flags,
             ai_family: hints_guest.ai_family,
@@ -218,21 +213,12 @@
     let result = unsafe {
         libc::getaddrinfo(
             (node_ptr
-<<<<<<< HEAD
                 .deref(memory)
                 .map(|m| m as *const AtomicCell<c_char> as *const c_char))
             .unwrap_or(std::ptr::null()),
             service_str_ptr
                 .deref(memory)
                 .map(|m| m as *const AtomicCell<c_char> as *const c_char)
-=======
-                .deref(&memory)
-                .map(|m| m as *const Cell<c_char> as *const c_char))
-            .unwrap_or(std::ptr::null()),
-            service_str_ptr
-                .deref(&memory)
-                .map(|m| m as *const Cell<c_char> as *const c_char)
->>>>>>> 327192c2
                 .unwrap_or(std::ptr::null()),
             hints
                 .as_ref()
@@ -260,11 +246,7 @@
 
             // connect list
             if let Some(prev_guest) = previous_guest_node {
-<<<<<<< HEAD
-                let mut pg = prev_guest.deref_mut(ctx.memory(0)).unwrap().load();
-=======
-                let mut pg = prev_guest.deref_mut(&memory).unwrap().get_mut();
->>>>>>> 327192c2
+                let mut pg = prev_guest.deref_mut(&memory).unwrap().load();
                 pg.ai_next = current_guest_node_ptr;
             }
 
@@ -276,14 +258,7 @@
                 let host_sockaddr_ptr = (*current_host_node).ai_addr;
                 let guest_sockaddr_ptr: WasmPtr<EmSockAddr> =
                     call_malloc_with_cast(ctx, host_addrlen as _);
-<<<<<<< HEAD
-                let mut guest_sockaddr = guest_sockaddr_ptr
-                    .deref_mut(ctx.memory(0))
-                    .unwrap()
-                    .load();
-=======
-                let guest_sockaddr = guest_sockaddr_ptr.deref_mut(&memory).unwrap().get_mut();
->>>>>>> 327192c2
+                let mut guest_sockaddr = guest_sockaddr_ptr.deref_mut(&memory).unwrap().load();
 
                 guest_sockaddr.sa_family = (*host_sockaddr_ptr).sa_family as i16;
                 guest_sockaddr.sa_data = (*host_sockaddr_ptr).sa_data;
@@ -312,15 +287,8 @@
                 }
             };
 
-<<<<<<< HEAD
-            let mut current_guest_node = current_guest_node_ptr
-                .deref_mut(ctx.memory(0))
-                .unwrap()
-                .load();
-=======
             let mut current_guest_node =
-                current_guest_node_ptr.deref_mut(&memory).unwrap().get_mut();
->>>>>>> 327192c2
+                current_guest_node_ptr.deref_mut(&memory).unwrap().load();
             current_guest_node.ai_flags = (*current_host_node).ai_flags;
             current_guest_node.ai_family = (*current_host_node).ai_family;
             current_guest_node.ai_socktype = (*current_host_node).ai_socktype;
@@ -338,11 +306,7 @@
         head_of_list.unwrap_or_else(|| WasmPtr::new(0))
     };
 
-<<<<<<< HEAD
-    res_val_ptr.deref(ctx.memory(0)).unwrap().store(head_of_list);
-=======
-    res_val_ptr.deref(&memory).unwrap().set(head_of_list);
->>>>>>> 327192c2
+    res_val_ptr.deref(&memory).unwrap().store(head_of_list);
 
     0
 }