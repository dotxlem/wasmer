--- conflicted
+++ resolved
@@ -5,20 +5,9 @@
 // don't want to warn about unusued code here
 #![allow(dead_code)]
 
-<<<<<<< HEAD
-use std::fmt;
-
+use std::{cell::Cell, fmt};
 use crossbeam_utils::atomic::AtomicCell;
-
-use wasmer_runtime_core::{
-    memory::{Memory, ptr},
-    types::{ValueType, WasmExternType},
-};
-pub use wasmer_runtime_core::memory::ptr::Array;
-=======
-use std::{cell::Cell, fmt};
 pub use wasmer::{Array, FromToNativeWasmType, Memory, ValueType};
->>>>>>> 6b028410
 
 #[repr(transparent)]
 pub struct WasmPtr<T: Copy, Ty = wasmer::Item>(wasmer::WasmPtr<T, Ty>);
