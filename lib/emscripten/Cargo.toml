--- conflicted
+++ resolved
@@ -1,11 +1,6 @@
 [package]
-<<<<<<< HEAD
 name = "wasmer-emscripten-asml-fork"
-version = "1.0.2"
-=======
-name = "wasmer-emscripten"
 version = "2.0.0"
->>>>>>> 327192c2
 description = "Emscripten implementation library for Wasmer WebAssembly runtime"
 categories = ["wasm", "os"]
 keywords = ["wasm", "webassembly", "abi", "emscripten", "posix"]
@@ -17,16 +12,12 @@
 
 [dependencies]
 byteorder = "1.3"
-crossbeam-utils = "0.8.1"
+crossbeam-utils = "0.8"
 lazy_static = "1.4"
 libc = "^0.2"
 log = "0.4"
 time = "0.1"
-<<<<<<< HEAD
-wasmer = { package = "wasmer-asml-fork", path = "../api", version = "1.0.2", default-features = false }
-=======
-wasmer = { path = "../api", version = "2.0.0", default-features = false }
->>>>>>> 327192c2
+wasmer = { package = "wasmer-asml-fork", path = "../api", version = "2.0.0", default-features = false }
 
 [target.'cfg(windows)'.dependencies]
 getrandom = "0.2"