[package]
<<<<<<< HEAD
name = "wasmer-wasi-asml-fork"
version = "1.0.2"
=======
name = "wasmer-wasi"
version = "2.0.0"
>>>>>>> 327192c2
description = "WASI implementation library for Wasmer WebAssembly runtime"
categories = ["wasm", "os"]
keywords = ["wasm", "webassembly", "wasi", "sandbox", "ABI"]
authors = ["Wasmer Engineering Team <engineering@wasmer.io>"]
repository = "https://github.com/wasmerio/wasmer"
license = "MIT"
readme = "README.md"
edition = "2018"

[dependencies]
bincode = "1"
<<<<<<< HEAD
byteorder = "1.3"
crossbeam-utils = "0.8.1"
=======
>>>>>>> 327192c2
thiserror = "1"
generational-arena = { version = "0.2", features = ["serde"] }
libc = { version = "^0.2", default-features = false }
tracing = { version = "0.1" }
getrandom = "0.2"
typetag = "0.1"
serde = { version = "1.0", features = ["derive"] }
<<<<<<< HEAD
wasmer = { package = "wasmer-asml-fork", path = "../api", version = "1.0.2", default-features = false }
=======
wasmer-wasi-types = { path = "../wasi-types", version = "2.0.0" }
wasmer = { path = "../api", version = "2.0.0", default-features = false }
>>>>>>> 327192c2

[target.'cfg(windows)'.dependencies]
winapi = "0.3"

[features]
default = ["logging"]
logging = ["tracing/log"]
disable-all-logging = ["tracing/release_max_level_off", "tracing/max_level_off"]<|MERGE_RESOLUTION|>--- conflicted
+++ resolved
@@ -1,11 +1,6 @@
 [package]
-<<<<<<< HEAD
 name = "wasmer-wasi-asml-fork"
-version = "1.0.2"
-=======
-name = "wasmer-wasi"
 version = "2.0.0"
->>>>>>> 327192c2
 description = "WASI implementation library for Wasmer WebAssembly runtime"
 categories = ["wasm", "os"]
 keywords = ["wasm", "webassembly", "wasi", "sandbox", "ABI"]
@@ -17,11 +12,8 @@
 
 [dependencies]
 bincode = "1"
-<<<<<<< HEAD
 byteorder = "1.3"
-crossbeam-utils = "0.8.1"
-=======
->>>>>>> 327192c2
+crossbeam-utils = "0.8"
 thiserror = "1"
 generational-arena = { version = "0.2", features = ["serde"] }
 libc = { version = "^0.2", default-features = false }
@@ -29,12 +21,8 @@
 getrandom = "0.2"
 typetag = "0.1"
 serde = { version = "1.0", features = ["derive"] }
-<<<<<<< HEAD
-wasmer = { package = "wasmer-asml-fork", path = "../api", version = "1.0.2", default-features = false }
-=======
 wasmer-wasi-types = { path = "../wasi-types", version = "2.0.0" }
-wasmer = { path = "../api", version = "2.0.0", default-features = false }
->>>>>>> 327192c2
+wasmer = { package = "wasmer-asml-fork", path = "../api", version = "2.0.0", default-features = false }
 
 [target.'cfg(windows)'.dependencies]
 winapi = "0.3"
