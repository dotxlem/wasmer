#![allow(unused, clippy::too_many_arguments, clippy::cognitive_complexity)]

pub mod types {
    pub use wasmer_wasi_types::*;
}

#[cfg(any(
    target_os = "freebsd",
    target_os = "linux",
    target_os = "android",
    target_os = "macos"
))]
pub mod unix;
#[cfg(any(target_os = "windows"))]
pub mod windows;

pub mod legacy;

use self::types::*;
use crate::{
    ptr::{Array, WasmPtr},
    state::{
        self, host_file_type_to_wasi_file_type, iterate_poll_events, poll, Fd, HostFile, Inode,
        InodeVal, Kind, PollEvent, PollEventBuilder, WasiFile, WasiFsError, WasiState,
        MAX_SYMLINKS,
    },
    WasiEnv, WasiError,
};
use std::borrow::Borrow;
use std::convert::{Infallible, TryInto};
use std::io::{self, Read, Seek, Write};
use crossbeam_utils::atomic::AtomicCell;
use tracing::{debug, trace};
use wasmer::{Memory, RuntimeError, Value};

#[cfg(any(
    target_os = "freebsd",
    target_os = "linux",
    target_os = "android",
    target_os = "macos"
))]
pub use unix::*;

#[cfg(any(target_os = "windows"))]
pub use windows::*;

fn write_bytes_inner<T: Write>(
    mut write_loc: T,
    memory: &Memory,
    iovs_arr_cell: &[AtomicCell<__wasi_ciovec_t>],
) -> Result<u32, __wasi_errno_t> {
    let mut bytes_written = 0;
    for iov in iovs_arr_cell {
<<<<<<< HEAD
        let iov_inner = iov.load();
        let bytes = iov_inner.buf.deref(memory, 0, iov_inner.buf_len)?;
=======
        let iov_inner = iov.get();
        let bytes = WasmPtr::<u8, Array>::new(iov_inner.buf).deref(memory, 0, iov_inner.buf_len)?;
>>>>>>> 327192c2
        write_loc
            .write_all(&bytes.iter().map(|b_cell| b_cell.load()).collect::<Vec<u8>>())
            .map_err(|_| __WASI_EIO)?;

        // TODO: handle failure more accurately
        bytes_written += iov_inner.buf_len;
    }
    Ok(bytes_written)
}

fn write_bytes<T: Write>(
    mut write_loc: T,
    memory: &Memory,
    iovs_arr_cell: &[AtomicCell<__wasi_ciovec_t>],
) -> Result<u32, __wasi_errno_t> {
    let result = write_bytes_inner(&mut write_loc, memory, iovs_arr_cell);
    write_loc.flush();
    result
}

fn read_bytes<T: Read>(
    mut reader: T,
    memory: &Memory,
    iovs_arr_cell: &[AtomicCell<__wasi_iovec_t>],
) -> Result<u32, __wasi_errno_t> {
    let mut bytes_read = 0;

    for iov in iovs_arr_cell {
<<<<<<< HEAD
        let iov_inner = iov.load();
        let bytes = iov_inner.buf.deref(memory, 0, iov_inner.buf_len)?;
=======
        let iov_inner = iov.get();
        let bytes = WasmPtr::<u8, Array>::new(iov_inner.buf).deref(memory, 0, iov_inner.buf_len)?;
>>>>>>> 327192c2
        let mut raw_bytes: &mut [u8] =
            unsafe { &mut *(bytes as *const [_] as *mut [_] as *mut [u8]) };
        bytes_read += reader.read(raw_bytes).map_err(|_| __WASI_EIO)? as u32;
    }
    Ok(bytes_read)
}

/// checks that `rights_check_set` is a subset of `rights_set`
fn has_rights(rights_set: __wasi_rights_t, rights_check_set: __wasi_rights_t) -> bool {
    rights_set | rights_check_set == rights_set
}

#[must_use]
fn write_buffer_array(
    memory: &Memory,
    from: &[Vec<u8>],
    ptr_buffer: WasmPtr<WasmPtr<u8, Array>, Array>,
    buffer: WasmPtr<u8, Array>,
) -> __wasi_errno_t {
    let ptrs = wasi_try!(ptr_buffer.deref(memory, 0, from.len() as u32));

    let mut current_buffer_offset = 0;
    for ((i, sub_buffer), ptr) in from.iter().enumerate().zip(ptrs.iter()) {
        ptr.store(WasmPtr::new(buffer.offset() + current_buffer_offset));

        let cells =
            wasi_try!(buffer.deref(memory, current_buffer_offset, sub_buffer.len() as u32 + 1));

        for (cell, &byte) in cells.iter().zip(sub_buffer.iter().chain([0].iter())) {
            cell.store(byte);
        }
        current_buffer_offset += sub_buffer.len() as u32 + 1;
    }

    __WASI_ESUCCESS
}

fn get_current_time_in_nanos() -> Result<__wasi_timestamp_t, __wasi_errno_t> {
    let now = std::time::SystemTime::now();
    let duration = now
        .duration_since(std::time::SystemTime::UNIX_EPOCH)
        .map_err(|_| __WASI_EIO)?;
    Ok(duration.as_nanos() as __wasi_timestamp_t)
}

/// ### `args_get()`
/// Read command-line argument data.
/// The sizes of the buffers should match that returned by [`args_sizes_get()`](#args_sizes_get).
/// Inputs:
/// - `char **argv`
///     A pointer to a buffer to write the argument pointers.
/// - `char *argv_buf`
///     A pointer to a buffer to write the argument string data.
///
pub fn args_get(
    env: &WasiEnv,
    argv: WasmPtr<WasmPtr<u8, Array>, Array>,
    argv_buf: WasmPtr<u8, Array>,
) -> __wasi_errno_t {
    debug!("wasi::args_get");
    let (memory, mut state) = env.get_memory_and_wasi_state(0);

    let result = write_buffer_array(memory, &*state.args, argv, argv_buf);

    debug!(
        "=> args:\n{}",
        state
            .args
            .iter()
            .enumerate()
            .map(|(i, v)| format!(
                "{:>20}: {}",
                i,
                ::std::str::from_utf8(v).unwrap().to_string()
            ))
            .collect::<Vec<String>>()
            .join("\n")
    );

    result
}

/// ### `args_sizes_get()`
/// Return command-line argument data sizes.
/// Outputs:
/// - `size_t *argc`
///     The number of arguments.
/// - `size_t *argv_buf_size`
///     The size of the argument string data.
pub fn args_sizes_get(
    env: &WasiEnv,
    argc: WasmPtr<u32>,
    argv_buf_size: WasmPtr<u32>,
) -> __wasi_errno_t {
    debug!("wasi::args_sizes_get");
    let (memory, mut state) = env.get_memory_and_wasi_state(0);

    let argc = wasi_try!(argc.deref(memory));
    let argv_buf_size = wasi_try!(argv_buf_size.deref(memory));

    let argc_val = state.args.len() as u32;
    let argv_buf_size_val = state.args.iter().map(|v| v.len() as u32 + 1).sum();
    argc.store(argc_val);
    argv_buf_size.store(argv_buf_size_val);

    debug!("=> argc={}, argv_buf_size={}", argc_val, argv_buf_size_val);

    __WASI_ESUCCESS
}

/// ### `clock_res_get()`
/// Get the resolution of the specified clock
/// Input:
/// - `__wasi_clockid_t clock_id`
///     The ID of the clock to get the resolution of
/// Output:
/// - `__wasi_timestamp_t *resolution`
///     The resolution of the clock in nanoseconds
pub fn clock_res_get(
    env: &WasiEnv,
    clock_id: __wasi_clockid_t,
    resolution: WasmPtr<__wasi_timestamp_t>,
) -> __wasi_errno_t {
    debug!("wasi::clock_res_get");
    let memory = env.memory();

    let out_addr = wasi_try!(resolution.deref(memory));
    platform_clock_res_get(clock_id, out_addr)
}

/// ### `clock_time_get()`
/// Get the time of the specified clock
/// Inputs:
/// - `__wasi_clockid_t clock_id`
///     The ID of the clock to query
/// - `__wasi_timestamp_t precision`
///     The maximum amount of error the reading may have
/// Output:
/// - `__wasi_timestamp_t *time`
///     The value of the clock in nanoseconds
pub fn clock_time_get(
    env: &WasiEnv,
    clock_id: __wasi_clockid_t,
    precision: __wasi_timestamp_t,
    time: WasmPtr<__wasi_timestamp_t>,
) -> __wasi_errno_t {
    debug!(
        "wasi::clock_time_get clock_id: {}, precision: {}",
        clock_id, precision
    );
    let memory = env.memory();

    let out_addr = wasi_try!(time.deref(memory));
    let result = platform_clock_time_get(clock_id, precision, out_addr);
    debug!(
        "time: {} => {}",
        wasi_try!(time.deref(memory)).load(),
        result
    );
    result
}

/// ### `environ_get()`
/// Read environment variable data.
/// The sizes of the buffers should match that returned by [`environ_sizes_get()`](#environ_sizes_get).
/// Inputs:
/// - `char **environ`
///     A pointer to a buffer to write the environment variable pointers.
/// - `char *environ_buf`
///     A pointer to a buffer to write the environment variable string data.
pub fn environ_get(
    env: &WasiEnv,
    environ: WasmPtr<WasmPtr<u8, Array>, Array>,
    environ_buf: WasmPtr<u8, Array>,
) -> __wasi_errno_t {
    debug!("wasi::environ_get");
    let (memory, mut state) = env.get_memory_and_wasi_state(0);

    write_buffer_array(memory, &*state.envs, environ, environ_buf)
}

/// ### `environ_sizes_get()`
/// Return command-line argument data sizes.
/// Outputs:
/// - `size_t *environ_count`
///     The number of environment variables.
/// - `size_t *environ_buf_size`
///     The size of the environment variable string data.
pub fn environ_sizes_get(
    env: &WasiEnv,
    environ_count: WasmPtr<u32>,
    environ_buf_size: WasmPtr<u32>,
) -> __wasi_errno_t {
    debug!("wasi::environ_sizes_get");
    let (memory, mut state) = env.get_memory_and_wasi_state(0);

    let environ_count = wasi_try!(environ_count.deref(memory));
    let environ_buf_size = wasi_try!(environ_buf_size.deref(memory));

    let env_var_count = state.envs.len() as u32;
    let env_buf_size = state.envs.iter().map(|v| v.len() as u32 + 1).sum();
    environ_count.store(env_var_count);
    environ_buf_size.store(env_buf_size);

    debug!(
        "env_var_count: {}, env_buf_size: {}",
        env_var_count, env_buf_size
    );

    __WASI_ESUCCESS
}

/// ### `fd_advise()`
/// Advise the system about how a file will be used
/// Inputs:
/// - `__wasi_fd_t fd`
///     The file descriptor the advice applies to
/// - `__wasi_filesize_t offset`
///     The offset from which the advice applies
/// - `__wasi_filesize_t len`
///     The length from the offset to which the advice applies
/// - `__wasi_advice_t advice`
///     The advice to give
pub fn fd_advise(
    env: &WasiEnv,
    fd: __wasi_fd_t,
    offset: __wasi_filesize_t,
    len: __wasi_filesize_t,
    advice: __wasi_advice_t,
) -> __wasi_errno_t {
    debug!("wasi::fd_advise: fd={}", fd);

    // this is used for our own benefit, so just returning success is a valid
    // implementation for now
    __WASI_ESUCCESS
}

/// ### `fd_allocate`
/// Allocate extra space for a file descriptor
/// Inputs:
/// - `__wasi_fd_t fd`
///     The file descriptor to allocate for
/// - `__wasi_filesize_t offset`
///     The offset from the start marking the beginning of the allocation
/// - `__wasi_filesize_t len`
///     The length from the offset marking the end of the allocation
pub fn fd_allocate(
    env: &WasiEnv,
    fd: __wasi_fd_t,
    offset: __wasi_filesize_t,
    len: __wasi_filesize_t,
) -> __wasi_errno_t {
    debug!("wasi::fd_allocate");
    let (memory, mut state) = env.get_memory_and_wasi_state(0);
    let fd_entry = wasi_try!(state.fs.get_fd(fd));
    let inode = fd_entry.inode;

    if !has_rights(fd_entry.rights, __WASI_RIGHT_FD_ALLOCATE) {
        return __WASI_EACCES;
    }
    let new_size = wasi_try!(offset.checked_add(len), __WASI_EINVAL);

    match &mut state.fs.inodes[inode].kind {
        Kind::File { handle, .. } => {
            if let Some(handle) = handle {
                wasi_try!(handle.set_len(new_size).map_err(WasiFsError::into_wasi_err));
            } else {
                return __WASI_EBADF;
            }
        }
        Kind::Buffer { buffer } => {
            buffer.resize(new_size as usize, 0);
        }
        Kind::Symlink { .. } => return __WASI_EBADF,
        Kind::Dir { .. } | Kind::Root { .. } => return __WASI_EISDIR,
    }
    state.fs.inodes[inode].stat.st_size = new_size;
    debug!("New file size: {}", new_size);

    __WASI_ESUCCESS
}

/// ### `fd_close()`
/// Close an open file descriptor
/// Inputs:
/// - `__wasi_fd_t fd`
///     A file descriptor mapping to an open file to close
/// Errors:
/// - `__WASI_EISDIR`
///     If `fd` is a directory
/// - `__WASI_EBADF`
///     If `fd` is invalid or not open
pub fn fd_close(env: &WasiEnv, fd: __wasi_fd_t) -> __wasi_errno_t {
    debug!("wasi::fd_close: fd={}", fd);
    let (memory, mut state) = env.get_memory_and_wasi_state(0);

    let fd_entry = wasi_try!(state.fs.get_fd(fd));

    wasi_try!(state.fs.close_fd(fd));

    __WASI_ESUCCESS
}

/// ### `fd_datasync()`
/// Synchronize the file data to disk
/// Inputs:
/// - `__wasi_fd_t fd`
///     The file descriptor to sync
pub fn fd_datasync(env: &WasiEnv, fd: __wasi_fd_t) -> __wasi_errno_t {
    debug!("wasi::fd_datasync");
    let (memory, mut state) = env.get_memory_and_wasi_state(0);
    let fd_entry = wasi_try!(state.fs.get_fd(fd));
    if !has_rights(fd_entry.rights, __WASI_RIGHT_FD_DATASYNC) {
        return __WASI_EACCES;
    }

    if let Err(e) = state.fs.flush(fd) {
        e
    } else {
        __WASI_ESUCCESS
    }
}

/// ### `fd_fdstat_get()`
/// Get metadata of a file descriptor
/// Input:
/// - `__wasi_fd_t fd`
///     The file descriptor whose metadata will be accessed
/// Output:
/// - `__wasi_fdstat_t *buf`
///     The location where the metadata will be written
pub fn fd_fdstat_get(
    env: &WasiEnv,
    fd: __wasi_fd_t,
    buf_ptr: WasmPtr<__wasi_fdstat_t>,
) -> __wasi_errno_t {
    debug!(
        "wasi::fd_fdstat_get: fd={}, buf_ptr={}",
        fd,
        buf_ptr.offset()
    );
    let (memory, mut state) = env.get_memory_and_wasi_state(0);
    let fd_entry = wasi_try!(state.fs.get_fd(fd));

    let stat = wasi_try!(state.fs.fdstat(fd));
    let buf = wasi_try!(buf_ptr.deref(memory));

    buf.store(stat);

    __WASI_ESUCCESS
}

/// ### `fd_fdstat_set_flags()`
/// Set file descriptor flags for a file descriptor
/// Inputs:
/// - `__wasi_fd_t fd`
///     The file descriptor to apply the new flags to
/// - `__wasi_fdflags_t flags`
///     The flags to apply to `fd`
pub fn fd_fdstat_set_flags(
    env: &WasiEnv,
    fd: __wasi_fd_t,
    flags: __wasi_fdflags_t,
) -> __wasi_errno_t {
    debug!("wasi::fd_fdstat_set_flags");
    let (memory, mut state) = env.get_memory_and_wasi_state(0);
    let fd_entry = wasi_try!(state.fs.fd_map.get_mut(&fd).ok_or(__WASI_EBADF));

    if !has_rights(fd_entry.rights, __WASI_RIGHT_FD_FDSTAT_SET_FLAGS) {
        return __WASI_EACCES;
    }

    fd_entry.flags = flags;
    __WASI_ESUCCESS
}

/// ### `fd_fdstat_set_rights()`
/// Set the rights of a file descriptor.  This can only be used to remove rights
/// Inputs:
/// - `__wasi_fd_t fd`
///     The file descriptor to apply the new rights to
/// - `__wasi_rights_t fs_rights_base`
///     The rights to apply to `fd`
/// - `__wasi_rights_t fs_rights_inheriting`
///     The inheriting rights to apply to `fd`
pub fn fd_fdstat_set_rights(
    env: &WasiEnv,
    fd: __wasi_fd_t,
    fs_rights_base: __wasi_rights_t,
    fs_rights_inheriting: __wasi_rights_t,
) -> __wasi_errno_t {
    debug!("wasi::fd_fdstat_set_rights");
    let (memory, mut state) = env.get_memory_and_wasi_state(0);
    let fd_entry = wasi_try!(state.fs.fd_map.get_mut(&fd).ok_or(__WASI_EBADF));

    // ensure new rights are a subset of current rights
    if fd_entry.rights | fs_rights_base != fd_entry.rights
        || fd_entry.rights_inheriting | fs_rights_inheriting != fd_entry.rights_inheriting
    {
        return __WASI_ENOTCAPABLE;
    }

    fd_entry.rights = fs_rights_base;
    fd_entry.rights_inheriting = fs_rights_inheriting;

    __WASI_ESUCCESS
}

/// ### `fd_filestat_get()`
/// Get the metadata of an open file
/// Input:
/// - `__wasi_fd_t fd`
///     The open file descriptor whose metadata will be read
/// Output:
/// - `__wasi_filestat_t *buf`
///     Where the metadata from `fd` will be written
pub fn fd_filestat_get(
    env: &WasiEnv,
    fd: __wasi_fd_t,
    buf: WasmPtr<__wasi_filestat_t>,
) -> __wasi_errno_t {
    debug!("wasi::fd_filestat_get");
    let (memory, mut state) = env.get_memory_and_wasi_state(0);
    let fd_entry = wasi_try!(state.fs.get_fd(fd));
    if !has_rights(fd_entry.rights, __WASI_RIGHT_FD_FILESTAT_GET) {
        return __WASI_EACCES;
    }

    let stat = wasi_try!(state.fs.filestat_fd(fd));

    let buf = wasi_try!(buf.deref(memory));
    buf.store(stat);

    __WASI_ESUCCESS
}

/// ### `fd_filestat_set_size()`
/// Change the size of an open file, zeroing out any new bytes
/// Inputs:
/// - `__wasi_fd_t fd`
///     File descriptor to adjust
/// - `__wasi_filesize_t st_size`
///     New size that `fd` will be set to
pub fn fd_filestat_set_size(
    env: &WasiEnv,
    fd: __wasi_fd_t,
    st_size: __wasi_filesize_t,
) -> __wasi_errno_t {
    debug!("wasi::fd_filestat_set_size");
    let (memory, mut state) = env.get_memory_and_wasi_state(0);
    let fd_entry = wasi_try!(state.fs.get_fd(fd));
    let inode = fd_entry.inode;

    if !has_rights(fd_entry.rights, __WASI_RIGHT_FD_FILESTAT_SET_SIZE) {
        return __WASI_EACCES;
    }

    match &mut state.fs.inodes[inode].kind {
        Kind::File { handle, .. } => {
            if let Some(handle) = handle {
                wasi_try!(handle.set_len(st_size).map_err(WasiFsError::into_wasi_err));
            } else {
                return __WASI_EBADF;
            }
        }
        Kind::Buffer { buffer } => {
            buffer.resize(st_size as usize, 0);
        }
        Kind::Symlink { .. } => return __WASI_EBADF,
        Kind::Dir { .. } | Kind::Root { .. } => return __WASI_EISDIR,
    }
    state.fs.inodes[inode].stat.st_size = st_size;

    __WASI_ESUCCESS
}

/// ### `fd_filestat_set_times()`
/// Set timestamp metadata on a file
/// Inputs:
/// - `__wasi_timestamp_t st_atim`
///     Last accessed time
/// - `__wasi_timestamp_t st_mtim`
///     Last modified time
/// - `__wasi_fstflags_t fst_flags`
///     Bit-vector for controlling which times get set
pub fn fd_filestat_set_times(
    env: &WasiEnv,
    fd: __wasi_fd_t,
    st_atim: __wasi_timestamp_t,
    st_mtim: __wasi_timestamp_t,
    fst_flags: __wasi_fstflags_t,
) -> __wasi_errno_t {
    debug!("wasi::fd_filestat_set_times");
    let (memory, mut state) = env.get_memory_and_wasi_state(0);
    let fd_entry = wasi_try!(state.fs.fd_map.get_mut(&fd).ok_or(__WASI_EBADF));

    if !has_rights(fd_entry.rights, __WASI_RIGHT_FD_FILESTAT_SET_TIMES) {
        return __WASI_EACCES;
    }

    if (fst_flags & __WASI_FILESTAT_SET_ATIM != 0 && fst_flags & __WASI_FILESTAT_SET_ATIM_NOW != 0)
        || (fst_flags & __WASI_FILESTAT_SET_MTIM != 0
            && fst_flags & __WASI_FILESTAT_SET_MTIM_NOW != 0)
    {
        return __WASI_EINVAL;
    }

    let inode_idx = fd_entry.inode;
    let inode = &mut state.fs.inodes[inode_idx];

    if fst_flags & __WASI_FILESTAT_SET_ATIM != 0 || fst_flags & __WASI_FILESTAT_SET_ATIM_NOW != 0 {
        let time_to_set = if fst_flags & __WASI_FILESTAT_SET_ATIM != 0 {
            st_atim
        } else {
            wasi_try!(get_current_time_in_nanos())
        };
        inode.stat.st_atim = time_to_set;
        // TODO: set it for more than just files
        if let Kind::File { handle, .. } = &mut inode.kind {
            if let Some(handle) = handle {
                handle.set_last_accessed(time_to_set);
            }
        }
    }

    if fst_flags & __WASI_FILESTAT_SET_MTIM != 0 || fst_flags & __WASI_FILESTAT_SET_MTIM_NOW != 0 {
        let time_to_set = if fst_flags & __WASI_FILESTAT_SET_MTIM != 0 {
            st_mtim
        } else {
            wasi_try!(get_current_time_in_nanos())
        };
        inode.stat.st_mtim = time_to_set;
        // TODO: set it for more than just files
        if let Kind::File { handle, .. } = &mut inode.kind {
            if let Some(handle) = handle {
                handle.set_last_modified(time_to_set);
            }
        }
    }

    __WASI_ESUCCESS
}

/// ### `fd_pread()`
/// Read from the file at the given offset without updating the file cursor.
/// This acts like a stateless version of Seek + Read
/// Inputs:
/// - `__wasi_fd_t fd`
///     The file descriptor to read the data with
/// - `const __wasi_iovec_t* iovs'
///     Vectors where the data will be stored
/// - `size_t iovs_len`
///     The number of vectors to store the data into
/// - `__wasi_filesize_t offset`
///     The file cursor to use: the starting position from which data will be read
/// Output:
/// - `size_t nread`
///     The number of bytes read
pub fn fd_pread(
    env: &WasiEnv,
    fd: __wasi_fd_t,
    iovs: WasmPtr<__wasi_iovec_t, Array>,
    iovs_len: u32,
    offset: __wasi_filesize_t,
    nread: WasmPtr<u32>,
) -> __wasi_errno_t {
    debug!("wasi::fd_pread: fd={}, offset={}", fd, offset);
    let (memory, mut state) = env.get_memory_and_wasi_state(0);

    let iov_cells = wasi_try!(iovs.deref(memory, 0, iovs_len));
    let nread_cell = wasi_try!(nread.deref(memory));

    let bytes_read = match fd {
        __WASI_STDIN_FILENO => {
            if let Some(ref mut stdin) =
                wasi_try!(state.fs.stdin_mut().map_err(WasiFsError::into_wasi_err))
            {
                wasi_try!(read_bytes(stdin, memory, iov_cells))
            } else {
                return __WASI_EBADF;
            }
        }
        __WASI_STDOUT_FILENO => return __WASI_EINVAL,
        __WASI_STDERR_FILENO => return __WASI_EINVAL,
        _ => {
            let fd_entry = wasi_try!(state.fs.fd_map.get_mut(&fd).ok_or(__WASI_EBADF));
            let inode = fd_entry.inode;

            if !(has_rights(fd_entry.rights, __WASI_RIGHT_FD_READ)
                && has_rights(fd_entry.rights, __WASI_RIGHT_FD_SEEK))
            {
                debug!(
                    "Invalid rights on {:X}: expected READ and SEEK",
                    fd_entry.rights
                );
                return __WASI_EACCES;
            }
            match &mut state.fs.inodes[inode].kind {
                Kind::File { handle, .. } => {
                    if let Some(h) = handle {
                        wasi_try!(
                            h.seek(std::io::SeekFrom::Start(offset as u64)).ok(),
                            __WASI_EIO
                        );
                        wasi_try!(read_bytes(h, memory, iov_cells))
                    } else {
                        return __WASI_EINVAL;
                    }
                }
                Kind::Dir { .. } | Kind::Root { .. } => return __WASI_EISDIR,
                Kind::Symlink { .. } => unimplemented!("Symlinks in wasi::fd_pread"),
                Kind::Buffer { buffer } => {
                    wasi_try!(read_bytes(&buffer[(offset as usize)..], memory, iov_cells))
                }
            }
        }
    };

    nread_cell.store(bytes_read);
    debug!("Success: {} bytes read", bytes_read);
    __WASI_ESUCCESS
}

/// ### `fd_prestat_get()`
/// Get metadata about a preopened file descriptor
/// Input:
/// - `__wasi_fd_t fd`
///     The preopened file descriptor to query
/// Output:
/// - `__wasi_prestat *buf`
///     Where the metadata will be written
pub fn fd_prestat_get(
    env: &WasiEnv,
    fd: __wasi_fd_t,
    buf: WasmPtr<__wasi_prestat_t>,
) -> __wasi_errno_t {
    debug!("wasi::fd_prestat_get: fd={}", fd);
    let (memory, mut state) = env.get_memory_and_wasi_state(0);

    let prestat_ptr = wasi_try!(buf.deref(memory));

    prestat_ptr.store(wasi_try!(state.fs.prestat_fd(fd)));

    __WASI_ESUCCESS
}

pub fn fd_prestat_dir_name(
    env: &WasiEnv,
    fd: __wasi_fd_t,
    path: WasmPtr<u8, Array>,
    path_len: u32,
) -> __wasi_errno_t {
    debug!(
        "wasi::fd_prestat_dir_name: fd={}, path_len={}",
        fd, path_len
    );
    let (memory, mut state) = env.get_memory_and_wasi_state(0);
    let path_chars = wasi_try!(path.deref(memory, 0, path_len));

    let real_fd = wasi_try!(state.fs.fd_map.get(&fd).ok_or(__WASI_EBADF));
    let inode_val = &state.fs.inodes[real_fd.inode];

    // check inode-val.is_preopened?

    match inode_val.kind {
        Kind::Dir { .. } | Kind::Root { .. } => {
            // TODO: verify this: null termination, etc
            if inode_val.name.len() <= path_len as usize {
                let mut i = 0;
                for c in inode_val.name.bytes() {
                    path_chars[i].store(c);
                    i += 1
                }
                path_chars[i].store(0);

                debug!(
                    "=> result: \"{}\"",
                    ::std::str::from_utf8(unsafe {
                        &*(&path_chars[..] as *const [_] as *const [u8])
                    })
                    .unwrap()
                );

                __WASI_ESUCCESS
            } else {
                __WASI_EOVERFLOW
            }
        }
        Kind::Symlink { .. } | Kind::Buffer { .. } | Kind::File { .. } => __WASI_ENOTDIR,
    }
}

/// ### `fd_pwrite()`
/// Write to a file without adjusting its offset
/// Inputs:
/// - `__wasi_fd_t`
///     File descriptor (opened with writing) to write to
/// - `const __wasi_ciovec_t *iovs`
///     List of vectors to read data from
/// - `u32 iovs_len`
///     Length of data in `iovs`
/// - `__wasi_filesize_t offset`
///     The offset to write at
/// Output:
/// - `u32 *nwritten`
///     Number of bytes written
pub fn fd_pwrite(
    env: &WasiEnv,
    fd: __wasi_fd_t,
    iovs: WasmPtr<__wasi_ciovec_t, Array>,
    iovs_len: u32,
    offset: __wasi_filesize_t,
    nwritten: WasmPtr<u32>,
) -> __wasi_errno_t {
    debug!("wasi::fd_pwrite");
    // TODO: refactor, this is just copied from `fd_write`...
    let (memory, mut state) = env.get_memory_and_wasi_state(0);
    let iovs_arr_cell = wasi_try!(iovs.deref(memory, 0, iovs_len));
    let nwritten_cell = wasi_try!(nwritten.deref(memory));

    let bytes_written = match fd {
        __WASI_STDIN_FILENO => return __WASI_EINVAL,
        __WASI_STDOUT_FILENO => {
            if let Some(ref mut stdout) =
                wasi_try!(state.fs.stdout_mut().map_err(WasiFsError::into_wasi_err))
            {
                wasi_try!(write_bytes(stdout, memory, iovs_arr_cell))
            } else {
                return __WASI_EBADF;
            }
        }
        __WASI_STDERR_FILENO => {
            if let Some(ref mut stderr) =
                wasi_try!(state.fs.stderr_mut().map_err(WasiFsError::into_wasi_err))
            {
                wasi_try!(write_bytes(stderr, memory, iovs_arr_cell))
            } else {
                return __WASI_EBADF;
            }
        }
        _ => {
            let fd_entry = wasi_try!(state.fs.fd_map.get_mut(&fd).ok_or(__WASI_EBADF));

            if !(has_rights(fd_entry.rights, __WASI_RIGHT_FD_WRITE)
                && has_rights(fd_entry.rights, __WASI_RIGHT_FD_SEEK))
            {
                return __WASI_EACCES;
            }

            let inode_idx = fd_entry.inode;
            let inode = &mut state.fs.inodes[inode_idx];

            match &mut inode.kind {
                Kind::File { handle, .. } => {
                    if let Some(handle) = handle {
                        handle.seek(std::io::SeekFrom::Start(offset as u64));
                        wasi_try!(write_bytes(handle, memory, iovs_arr_cell))
                    } else {
                        return __WASI_EINVAL;
                    }
                }
                Kind::Dir { .. } | Kind::Root { .. } => {
                    // TODO: verify
                    return __WASI_EISDIR;
                }
                Kind::Symlink { .. } => unimplemented!("Symlinks in wasi::fd_pwrite"),
                Kind::Buffer { buffer } => {
                    wasi_try!(write_bytes(
                        &mut buffer[(offset as usize)..],
                        memory,
                        iovs_arr_cell
                    ))
                }
            }
        }
    };

    nwritten_cell.store(bytes_written);

    __WASI_ESUCCESS
}

/// ### `fd_read()`
/// Read data from file descriptor
/// Inputs:
/// - `__wasi_fd_t fd`
///     File descriptor from which data will be read
/// - `const __wasi_iovec_t *iovs`
///     Vectors where data will be stored
/// - `u32 iovs_len`
///     Length of data in `iovs`
/// Output:
/// - `u32 *nread`
///     Number of bytes read
pub fn fd_read(
    env: &WasiEnv,
    fd: __wasi_fd_t,
    iovs: WasmPtr<__wasi_iovec_t, Array>,
    iovs_len: u32,
    nread: WasmPtr<u32>,
) -> __wasi_errno_t {
    debug!("wasi::fd_read: fd={}", fd);
    let (memory, mut state) = env.get_memory_and_wasi_state(0);

    let iovs_arr_cell = wasi_try!(iovs.deref(memory, 0, iovs_len));
    let nread_cell = wasi_try!(nread.deref(memory));

    let bytes_read = match fd {
        __WASI_STDIN_FILENO => {
            if let Some(ref mut stdin) =
                wasi_try!(state.fs.stdin_mut().map_err(WasiFsError::into_wasi_err))
            {
                wasi_try!(read_bytes(stdin, memory, iovs_arr_cell))
            } else {
                return __WASI_EBADF;
            }
        }
        __WASI_STDOUT_FILENO | __WASI_STDERR_FILENO => return __WASI_EINVAL,
        _ => {
            let fd_entry = wasi_try!(state.fs.fd_map.get_mut(&fd).ok_or(__WASI_EBADF));

            if !has_rights(fd_entry.rights, __WASI_RIGHT_FD_READ) {
                // TODO: figure out the error to return when lacking rights
                return __WASI_EACCES;
            }

            let offset = fd_entry.offset as usize;
            let inode_idx = fd_entry.inode;
            let inode = &mut state.fs.inodes[inode_idx];

            let bytes_read = match &mut inode.kind {
                Kind::File { handle, .. } => {
                    if let Some(handle) = handle {
                        handle.seek(std::io::SeekFrom::Start(offset as u64));
                        wasi_try!(read_bytes(handle, memory, iovs_arr_cell))
                    } else {
                        return __WASI_EINVAL;
                    }
                }
                Kind::Dir { .. } | Kind::Root { .. } => {
                    // TODO: verify
                    return __WASI_EISDIR;
                }
                Kind::Symlink { .. } => unimplemented!("Symlinks in wasi::fd_read"),
                Kind::Buffer { buffer } => {
                    wasi_try!(read_bytes(&buffer[offset..], memory, iovs_arr_cell))
                }
            };

            // reborrow
            let fd_entry = wasi_try!(state.fs.fd_map.get_mut(&fd).ok_or(__WASI_EBADF));
            fd_entry.offset += bytes_read as u64;

            bytes_read
        }
    };

    nread_cell.store(bytes_read);

    __WASI_ESUCCESS
}

/// ### `fd_readdir()`
/// Read data from directory specified by file descriptor
/// Inputs:
/// - `__wasi_fd_t fd`
///     File descriptor from which directory data will be read
/// - `void *buf`
///     Buffer where directory entries are stored
/// - `u32 buf_len`
///     Length of data in `buf`
/// - `__wasi_dircookie_t cookie`
///     Where the directory reading should start from
/// Output:
/// - `u32 *bufused`
///     The Number of bytes stored in `buf`; if less than `buf_len` then entire
///     directory has been read
pub fn fd_readdir(
    env: &WasiEnv,
    fd: __wasi_fd_t,
    buf: WasmPtr<u8, Array>,
    buf_len: u32,
    cookie: __wasi_dircookie_t,
    bufused: WasmPtr<u32>,
) -> __wasi_errno_t {
    debug!("wasi::fd_readdir");
    let (memory, mut state) = env.get_memory_and_wasi_state(0);
    // TODO: figure out how this is supposed to work;
    // is it supposed to pack the buffer full every time until it can't? or do one at a time?

    let buf_arr_cell = wasi_try!(buf.deref(memory, 0, buf_len));
    let bufused_cell = wasi_try!(bufused.deref(memory));
    let working_dir = wasi_try!(state.fs.fd_map.get(&fd).ok_or(__WASI_EBADF));
    let mut cur_cookie = cookie;
    let mut buf_idx = 0;

    let entries: Vec<(String, u8, u64)> = match &state.fs.inodes[working_dir.inode].kind {
        Kind::Dir { path, entries, .. } => {
            // TODO: refactor this code
            // we need to support multiple calls,
            // simple and obviously correct implementation for now:
            // maintain consistent order via lexacographic sorting
            let fs_info = wasi_try!(wasi_try!(std::fs::read_dir(path).map_err(|_| __WASI_EIO))
                .collect::<Result<Vec<_>, _>>()
                .map_err(|_| __WASI_EIO));
            let mut entry_vec = wasi_try!(fs_info
                .into_iter()
                .map(|entry| Ok((
                    entry.file_name().to_string_lossy().to_string(),
                    host_file_type_to_wasi_file_type(entry.file_type().map_err(|_| __WASI_EIO)?),
                    0, // TODO: inode
                )))
                .collect::<Result<Vec<(String, u8, u64)>, _>>());
            entry_vec.extend(
                entries
                    .iter()
                    .filter(|(_, inode)| state.fs.inodes[**inode].is_preopened)
                    .map(|(name, inode)| {
                        let entry = &state.fs.inodes[*inode];
                        (
                            entry.name.to_string(),
                            entry.stat.st_filetype,
                            entry.stat.st_ino,
                        )
                    }),
            );
            entry_vec.sort_by(|a, b| a.0.cmp(&b.0));
            entry_vec
        }
        Kind::Root { entries } => {
            let sorted_entries = {
                let mut entry_vec: Vec<(String, Inode)> =
                    entries.iter().map(|(a, b)| (a.clone(), *b)).collect();
                entry_vec.sort_by(|a, b| a.0.cmp(&b.0));
                entry_vec
            };
            sorted_entries
                .into_iter()
                .map(|(name, inode)| {
                    let entry = &state.fs.inodes[inode];
                    (
                        format!("/{}", entry.name),
                        entry.stat.st_filetype,
                        entry.stat.st_ino,
                    )
                })
                .collect()
        }
        Kind::File { .. } | Kind::Symlink { .. } | Kind::Buffer { .. } => return __WASI_ENOTDIR,
    };

    for (entry_path_str, wasi_file_type, ino) in entries.iter().skip(cookie as usize) {
        cur_cookie += 1;
        let namlen = entry_path_str.len();
        debug!("Returning dirent for {}", entry_path_str);
        let dirent = __wasi_dirent_t {
            d_next: cur_cookie,
            d_ino: *ino,
            d_namlen: namlen as u32,
            d_type: *wasi_file_type,
        };
        let dirent_bytes = dirent_to_le_bytes(&dirent);
        let upper_limit = std::cmp::min(
            buf_len as usize - buf_idx,
            std::mem::size_of::<__wasi_dirent_t>(),
        );
        for i in 0..upper_limit {
            buf_arr_cell[i + buf_idx].store(dirent_bytes[i]);
        }
        buf_idx += upper_limit;
        if upper_limit != std::mem::size_of::<__wasi_dirent_t>() {
            break;
        }
        let upper_limit = std::cmp::min(buf_len as usize - buf_idx, namlen);
        for (i, b) in entry_path_str.bytes().take(upper_limit).enumerate() {
            buf_arr_cell[i + buf_idx].store(b);
        }
        buf_idx += upper_limit;
        if upper_limit != namlen {
            break;
        }
    }

    bufused_cell.store(buf_idx as u32);
    __WASI_ESUCCESS
}

/// ### `fd_renumber()`
/// Atomically copy file descriptor
/// Inputs:
/// - `__wasi_fd_t from`
///     File descriptor to copy
/// - `__wasi_fd_t to`
///     Location to copy file descriptor to
pub fn fd_renumber(env: &WasiEnv, from: __wasi_fd_t, to: __wasi_fd_t) -> __wasi_errno_t {
    debug!("wasi::fd_renumber: from={}, to={}", from, to);
    let (memory, mut state) = env.get_memory_and_wasi_state(0);
    let fd_entry = wasi_try!(state.fs.fd_map.get(&from).ok_or(__WASI_EBADF));
    let new_fd_entry = Fd {
        // TODO: verify this is correct
        rights: fd_entry.rights_inheriting,
        ..*fd_entry
    };

    state.fs.fd_map.insert(to, new_fd_entry);
    state.fs.fd_map.remove(&from);
    __WASI_ESUCCESS
}

/// ### `fd_seek()`
/// Update file descriptor offset
/// Inputs:
/// - `__wasi_fd_t fd`
///     File descriptor to mutate
/// - `__wasi_filedelta_t offset`
///     Number of bytes to adjust offset by
/// - `__wasi_whence_t whence`
///     What the offset is relative to
/// Output:
/// - `__wasi_filesize_t *fd`
///     The new offset relative to the start of the file
pub fn fd_seek(
    env: &WasiEnv,
    fd: __wasi_fd_t,
    offset: __wasi_filedelta_t,
    whence: __wasi_whence_t,
    newoffset: WasmPtr<__wasi_filesize_t>,
) -> __wasi_errno_t {
    debug!("wasi::fd_seek: fd={}, offset={}", fd, offset);
    let (memory, mut state) = env.get_memory_and_wasi_state(0);
    let new_offset_cell = wasi_try!(newoffset.deref(memory));

    let fd_entry = wasi_try!(state.fs.fd_map.get_mut(&fd).ok_or(__WASI_EBADF));

    if !has_rights(fd_entry.rights, __WASI_RIGHT_FD_SEEK) {
        return __WASI_EACCES;
    }

    // TODO: handle case if fd is a dir?
    match whence {
        __WASI_WHENCE_CUR => fd_entry.offset = (fd_entry.offset as i64 + offset) as u64,
        __WASI_WHENCE_END => {
            use std::io::SeekFrom;
            let inode_idx = fd_entry.inode;
            match state.fs.inodes[inode_idx].kind {
                Kind::File { ref mut handle, .. } => {
                    if let Some(handle) = handle {
                        let end = wasi_try!(handle.seek(SeekFrom::End(0)).ok().ok_or(__WASI_EIO));
                        // TODO: handle case if fd_entry.offset uses 64 bits of a u64

                        // reborrow
                        let fd_entry = wasi_try!(state.fs.fd_map.get_mut(&fd).ok_or(__WASI_EBADF));
                        fd_entry.offset = (end as i64 + offset) as u64;
                    } else {
                        return __WASI_EINVAL;
                    }
                }
                Kind::Symlink { .. } => {
                    unimplemented!("wasi::fd_seek not implemented for symlinks")
                }
                Kind::Dir { .. } | Kind::Root { .. } => {
                    // TODO: check this
                    return __WASI_EINVAL;
                }
                Kind::Buffer { .. } => {
                    // seeking buffers probably makes sense
                    // TODO: implement this
                    return __WASI_EINVAL;
                }
            }
        }
        __WASI_WHENCE_SET => fd_entry.offset = offset as u64,
        _ => return __WASI_EINVAL,
    }
    // reborrow
    let fd_entry = wasi_try!(state.fs.fd_map.get_mut(&fd).ok_or(__WASI_EBADF));
    new_offset_cell.store(fd_entry.offset);

    __WASI_ESUCCESS
}

/// ### `fd_sync()`
/// Synchronize file and metadata to disk (TODO: expand upon what this means in our system)
/// Inputs:
/// - `__wasi_fd_t fd`
///     The file descriptor to sync
/// Errors:
/// TODO: figure out which errors this should return
/// - `__WASI_EPERM`
/// - `__WASI_ENOTCAPABLE`
pub fn fd_sync(env: &WasiEnv, fd: __wasi_fd_t) -> __wasi_errno_t {
    debug!("wasi::fd_sync");
    debug!("=> fd={}", fd);
    let (memory, mut state) = env.get_memory_and_wasi_state(0);
    let fd_entry = wasi_try!(state.fs.get_fd(fd));
    if !has_rights(fd_entry.rights, __WASI_RIGHT_FD_SYNC) {
        return __WASI_EACCES;
    }
    let inode = fd_entry.inode;

    // TODO: implement this for more than files
    match &mut state.fs.inodes[inode].kind {
        Kind::File { handle, .. } => {
            if let Some(h) = handle {
                wasi_try!(h.sync_to_disk().map_err(WasiFsError::into_wasi_err));
            } else {
                return __WASI_EINVAL;
            }
        }
        Kind::Root { .. } | Kind::Dir { .. } => return __WASI_EISDIR,
        Kind::Buffer { .. } | Kind::Symlink { .. } => return __WASI_EINVAL,
    }

    __WASI_ESUCCESS
}

/// ### `fd_tell()`
/// Get the offset of the file descriptor
/// Inputs:
/// - `__wasi_fd_t fd`
///     The file descriptor to access
/// Output:
/// - `__wasi_filesize_t *offset`
///     The offset of `fd` relative to the start of the file
pub fn fd_tell(
    env: &WasiEnv,
    fd: __wasi_fd_t,
    offset: WasmPtr<__wasi_filesize_t>,
) -> __wasi_errno_t {
    debug!("wasi::fd_tell");
    let (memory, mut state) = env.get_memory_and_wasi_state(0);
    let offset_cell = wasi_try!(offset.deref(memory));

    let fd_entry = wasi_try!(state.fs.fd_map.get_mut(&fd).ok_or(__WASI_EBADF));

    if !has_rights(fd_entry.rights, __WASI_RIGHT_FD_TELL) {
        return __WASI_EACCES;
    }

    offset_cell.store(fd_entry.offset);

    __WASI_ESUCCESS
}

/// ### `fd_write()`
/// Write data to the file descriptor
/// Inputs:
/// - `__wasi_fd_t`
///     File descriptor (opened with writing) to write to
/// - `const __wasi_ciovec_t *iovs`
///     List of vectors to read data from
/// - `u32 iovs_len`
///     Length of data in `iovs`
/// Output:
/// - `u32 *nwritten`
///     Number of bytes written
/// Errors:
///
pub fn fd_write(
    env: &WasiEnv,
    fd: __wasi_fd_t,
    iovs: WasmPtr<__wasi_ciovec_t, Array>,
    iovs_len: u32,
    nwritten: WasmPtr<u32>,
) -> __wasi_errno_t {
    // If we are writing to stdout or stderr
    // we skip debug to not pollute the stdout/err
    // and do debugging happily after :)
    if fd != __WASI_STDOUT_FILENO && fd != __WASI_STDERR_FILENO {
        debug!("wasi::fd_write: fd={}", fd);
    } else {
        trace!("wasi::fd_write: fd={}", fd);
    }
    let (memory, mut state) = env.get_memory_and_wasi_state(0);
    let iovs_arr_cell = wasi_try!(iovs.deref(memory, 0, iovs_len));
    let nwritten_cell = wasi_try!(nwritten.deref(memory));

    let bytes_written = match fd {
        __WASI_STDIN_FILENO => return __WASI_EINVAL,
        __WASI_STDOUT_FILENO => {
            if let Some(ref mut stdout) =
                wasi_try!(state.fs.stdout_mut().map_err(WasiFsError::into_wasi_err))
            {
                wasi_try!(write_bytes(stdout, memory, iovs_arr_cell))
            } else {
                return __WASI_EBADF;
            }
        }
        __WASI_STDERR_FILENO => {
            if let Some(ref mut stderr) =
                wasi_try!(state.fs.stderr_mut().map_err(WasiFsError::into_wasi_err))
            {
                wasi_try!(write_bytes(stderr, memory, iovs_arr_cell))
            } else {
                return __WASI_EBADF;
            }
        }
        _ => {
            let fd_entry = wasi_try!(state.fs.fd_map.get_mut(&fd).ok_or(__WASI_EBADF));

            if !has_rights(fd_entry.rights, __WASI_RIGHT_FD_WRITE) {
                return __WASI_EACCES;
            }

            let offset = fd_entry.offset as usize;
            let inode_idx = fd_entry.inode;
            let inode = &mut state.fs.inodes[inode_idx];

            let bytes_written = match &mut inode.kind {
                Kind::File { handle, .. } => {
                    if let Some(handle) = handle {
                        handle.seek(std::io::SeekFrom::Start(offset as u64));
                        wasi_try!(write_bytes(handle, memory, iovs_arr_cell))
                    } else {
                        return __WASI_EINVAL;
                    }
                }
                Kind::Dir { .. } | Kind::Root { .. } => {
                    // TODO: verify
                    return __WASI_EISDIR;
                }
                Kind::Symlink { .. } => unimplemented!("Symlinks in wasi::fd_write"),
                Kind::Buffer { buffer } => {
                    wasi_try!(write_bytes(&mut buffer[offset..], memory, iovs_arr_cell))
                }
            };

            // reborrow
            let fd_entry = wasi_try!(state.fs.fd_map.get_mut(&fd).ok_or(__WASI_EBADF));
            fd_entry.offset += bytes_written as u64;
            wasi_try!(state.fs.filestat_resync_size(fd));

            bytes_written
        }
    };

    nwritten_cell.store(bytes_written);

    __WASI_ESUCCESS
}

/// ### `path_create_directory()`
/// Create directory at a path
/// Inputs:
/// - `__wasi_fd_t fd`
///     The directory that the path is relative to
/// - `const char *path`
///     String containing path data
/// - `u32 path_len`
///     The length of `path`
/// Errors:
/// Required Rights:
/// - __WASI_RIGHT_PATH_CREATE_DIRECTORY
///     This right must be set on the directory that the file is created in (TODO: verify that this is true)
pub fn path_create_directory(
    env: &WasiEnv,
    fd: __wasi_fd_t,
    path: WasmPtr<u8, Array>,
    path_len: u32,
) -> __wasi_errno_t {
    debug!("wasi::path_create_directory");
    let (memory, mut state) = env.get_memory_and_wasi_state(0);

    let working_dir = wasi_try!(state.fs.get_fd(fd));
    if let Kind::Root { .. } = &state.fs.inodes[working_dir.inode].kind {
        return __WASI_EACCES;
    }
    if !has_rights(working_dir.rights, __WASI_RIGHT_PATH_CREATE_DIRECTORY) {
        return __WASI_EACCES;
    }
    let path_string = unsafe { get_input_str!(memory, path, path_len) };
    debug!("=> fd: {}, path: {}", fd, &path_string);

    let path = std::path::PathBuf::from(path_string);
    let path_vec = wasi_try!(path
        .components()
        .map(|comp| {
            comp.as_os_str()
                .to_str()
                .map(|inner_str| inner_str.to_string())
                .ok_or(__WASI_EINVAL)
        })
        .collect::<Result<Vec<String>, __wasi_errno_t>>());
    if path_vec.is_empty() {
        return __WASI_EINVAL;
    }

    debug!("Looking at components {:?}", &path_vec);

    let mut cur_dir_inode = working_dir.inode;
    for comp in &path_vec {
        debug!("Creating dir {}", comp);
        match &mut state.fs.inodes[cur_dir_inode].kind {
            Kind::Dir {
                ref mut entries,
                path,
                parent,
            } => {
                match comp.borrow() {
                    ".." => {
                        if let Some(p) = parent {
                            cur_dir_inode = *p;
                            continue;
                        }
                    }
                    "." => continue,
                    _ => (),
                }
                if let Some(child) = entries.get(comp) {
                    cur_dir_inode = *child;
                } else {
                    let mut adjusted_path = path.clone();
                    // TODO: double check this doesn't risk breaking the sandbox
                    adjusted_path.push(comp);
                    if adjusted_path.exists() && !adjusted_path.is_dir() {
                        return __WASI_ENOTDIR;
                    } else if !adjusted_path.exists() {
                        wasi_try!(std::fs::create_dir(&adjusted_path).ok(), __WASI_EIO);
                    }
                    let kind = Kind::Dir {
                        parent: Some(cur_dir_inode),
                        path: adjusted_path,
                        entries: Default::default(),
                    };
                    let new_inode = wasi_try!(state.fs.create_inode(kind, false, comp.to_string()));
                    // reborrow to insert
                    if let Kind::Dir {
                        ref mut entries, ..
                    } = &mut state.fs.inodes[cur_dir_inode].kind
                    {
                        entries.insert(comp.to_string(), new_inode);
                    }
                    cur_dir_inode = new_inode;
                }
            }
            Kind::Root { .. } => return __WASI_EACCES,
            _ => return __WASI_ENOTDIR,
        }
    }

    __WASI_ESUCCESS
}

/// ### `path_filestat_get()`
/// Access metadata about a file or directory
/// Inputs:
/// - `__wasi_fd_t fd`
///     The directory that `path` is relative to
/// - `__wasi_lookupflags_t flags`
///     Flags to control how `path` is understood
/// - `const char *path`
///     String containing the file path
/// - `u32 path_len`
///     The length of the `path` string
/// Output:
/// - `__wasi_file_stat_t *buf`
///     The location where the metadata will be stored
pub fn path_filestat_get(
    env: &WasiEnv,
    fd: __wasi_fd_t,
    flags: __wasi_lookupflags_t,
    path: WasmPtr<u8, Array>,
    path_len: u32,
    buf: WasmPtr<__wasi_filestat_t>,
) -> __wasi_errno_t {
    debug!("wasi::path_filestat_get");
    let (memory, mut state) = env.get_memory_and_wasi_state(0);

    let root_dir = wasi_try!(state.fs.get_fd(fd));

    if !has_rights(root_dir.rights, __WASI_RIGHT_PATH_FILESTAT_GET) {
        return __WASI_EACCES;
    }
    let path_string = unsafe { get_input_str!(memory, path, path_len) };

    debug!("=> base_fd: {}, path: {}", fd, &path_string);

    let file_inode = wasi_try!(state.fs.get_inode_at_path(
        fd,
        path_string,
        flags & __WASI_LOOKUP_SYMLINK_FOLLOW != 0,
    ));
    let stat = if state.fs.inodes[file_inode].is_preopened {
        state.fs.inodes[file_inode].stat
    } else {
        wasi_try!(state
            .fs
            .get_stat_for_kind(&state.fs.inodes[file_inode].kind)
            .ok_or(__WASI_EIO))
    };

    let buf_cell = wasi_try!(buf.deref(memory));
    buf_cell.store(stat);

    __WASI_ESUCCESS
}

/// ### `path_filestat_set_times()`
/// Update time metadata on a file or directory
/// Inputs:
/// - `__wasi_fd_t fd`
///     The directory relative to which the path is resolved
/// - `__wasi_lookupflags_t flags`
///     Flags to control how the path is understood
/// - `const char *path`
///     String containing the file path
/// - `u32 path_len`
///     The length of the `path` string
/// - `__wasi_timestamp_t st_atim`
///     The timestamp that the last accessed time attribute is set to
/// -  `__wasi_timestamp_t st_mtim`
///     The timestamp that the last modified time attribute is set to
/// - `__wasi_fstflags_t fst_flags`
///     A bitmask controlling which attributes are set
pub fn path_filestat_set_times(
    env: &WasiEnv,
    fd: __wasi_fd_t,
    flags: __wasi_lookupflags_t,
    path: WasmPtr<u8, Array>,
    path_len: u32,
    st_atim: __wasi_timestamp_t,
    st_mtim: __wasi_timestamp_t,
    fst_flags: __wasi_fstflags_t,
) -> __wasi_errno_t {
    debug!("wasi::path_filestat_set_times");
    let (memory, mut state) = env.get_memory_and_wasi_state(0);
    let fd_entry = wasi_try!(state.fs.get_fd(fd));
    let fd_inode = fd_entry.inode;
    if !has_rights(fd_entry.rights, __WASI_RIGHT_PATH_FILESTAT_SET_TIMES) {
        return __WASI_EACCES;
    }
    if (fst_flags & __WASI_FILESTAT_SET_ATIM != 0 && fst_flags & __WASI_FILESTAT_SET_ATIM_NOW != 0)
        || (fst_flags & __WASI_FILESTAT_SET_MTIM != 0
            && fst_flags & __WASI_FILESTAT_SET_MTIM_NOW != 0)
    {
        return __WASI_EINVAL;
    }

    let path_string = unsafe { get_input_str!(memory, path, path_len) };
    debug!("=> base_fd: {}, path: {}", fd, &path_string);

    let file_inode = wasi_try!(state.fs.get_inode_at_path(
        fd,
        path_string,
        flags & __WASI_LOOKUP_SYMLINK_FOLLOW != 0,
    ));
    let stat = wasi_try!(state
        .fs
        .get_stat_for_kind(&state.fs.inodes[file_inode].kind)
        .ok_or(__WASI_EIO));

    let inode = &mut state.fs.inodes[fd_inode];

    if fst_flags & __WASI_FILESTAT_SET_ATIM != 0 || fst_flags & __WASI_FILESTAT_SET_ATIM_NOW != 0 {
        let time_to_set = if fst_flags & __WASI_FILESTAT_SET_ATIM != 0 {
            st_atim
        } else {
            wasi_try!(get_current_time_in_nanos())
        };
        inode.stat.st_atim = time_to_set;
        // TODO: set it for more than just files
        if let Kind::File { handle, .. } = &mut inode.kind {
            if let Some(handle) = handle {
                handle.set_last_accessed(time_to_set);
            }
        }
    }
    if fst_flags & __WASI_FILESTAT_SET_MTIM != 0 || fst_flags & __WASI_FILESTAT_SET_MTIM_NOW != 0 {
        let time_to_set = if fst_flags & __WASI_FILESTAT_SET_MTIM != 0 {
            st_mtim
        } else {
            wasi_try!(get_current_time_in_nanos())
        };
        inode.stat.st_mtim = time_to_set;
        // TODO: set it for more than just files
        if let Kind::File { handle, .. } = &mut inode.kind {
            if let Some(handle) = handle {
                handle.set_last_modified(time_to_set);
            }
        }
    }

    __WASI_ESUCCESS
}

/// ### `path_link()`
/// Create a hard link
/// Inputs:
/// - `__wasi_fd_t old_fd`
///     The directory relative to which the `old_path` is
/// - `__wasi_lookupflags_t old_flags`
///     Flags to control how `old_path` is understood
/// - `const char *old_path`
///     String containing the old file path
/// - `u32 old_path_len`
///     Length of the `old_path` string
/// - `__wasi_fd_t new_fd`
///     The directory relative to which the `new_path` is
/// - `const char *new_path`
///     String containing the new file path
/// - `u32 old_path_len`
///     Length of the `new_path` string
pub fn path_link(
    env: &WasiEnv,
    old_fd: __wasi_fd_t,
    old_flags: __wasi_lookupflags_t,
    old_path: WasmPtr<u8, Array>,
    old_path_len: u32,
    new_fd: __wasi_fd_t,
    new_path: WasmPtr<u8, Array>,
    new_path_len: u32,
) -> __wasi_errno_t {
    debug!("wasi::path_link");
    if old_flags & __WASI_LOOKUP_SYMLINK_FOLLOW != 0 {
        debug!("  - will follow symlinks when opening path");
    }
    let (memory, mut state) = env.get_memory_and_wasi_state(0);
    let old_path_str = unsafe { get_input_str!(memory, old_path, old_path_len) };
    let new_path_str = unsafe { get_input_str!(memory, new_path, new_path_len) };
    let source_fd = wasi_try!(state.fs.get_fd(old_fd));
    let target_fd = wasi_try!(state.fs.get_fd(new_fd));
    debug!(
        "=> source_fd: {}, source_path: {}, target_fd: {}, target_path: {}",
        old_fd, old_path_str, new_fd, new_path_str
    );

    if !(has_rights(source_fd.rights, __WASI_RIGHT_PATH_LINK_SOURCE)
        && has_rights(target_fd.rights, __WASI_RIGHT_PATH_LINK_TARGET))
    {
        return __WASI_EACCES;
    }

    let source_inode = wasi_try!(state.fs.get_inode_at_path(
        old_fd,
        old_path_str,
        old_flags & __WASI_LOOKUP_SYMLINK_FOLLOW != 0,
    ));
    let target_path_arg = std::path::PathBuf::from(new_path_str);
    let (target_parent_inode, new_entry_name) =
        wasi_try!(state
            .fs
            .get_parent_inode_at_path(new_fd, &target_path_arg, false));

    if state.fs.inodes[source_inode].stat.st_nlink == __wasi_linkcount_t::max_value() {
        return __WASI_EMLINK;
    }
    match &mut state.fs.inodes[target_parent_inode].kind {
        Kind::Dir { entries, .. } => {
            if entries.contains_key(&new_entry_name) {
                return __WASI_EEXIST;
            }
            entries.insert(new_entry_name, source_inode);
        }
        Kind::Root { .. } => return __WASI_EINVAL,
        Kind::File { .. } | Kind::Symlink { .. } | Kind::Buffer { .. } => return __WASI_ENOTDIR,
    }
    state.fs.inodes[source_inode].stat.st_nlink += 1;

    __WASI_ESUCCESS
}

/// ### `path_open()`
/// Open file located at the given path
/// Inputs:
/// - `__wasi_fd_t dirfd`
///     The fd corresponding to the directory that the file is in
/// - `__wasi_lookupflags_t dirflags`
///     Flags specifying how the path will be resolved
/// - `char *path`
///     The path of the file or directory to open
/// - `u32 path_len`
///     The length of the `path` string
/// - `__wasi_oflags_t o_flags`
///     How the file will be opened
/// - `__wasi_rights_t fs_rights_base`
///     The rights of the created file descriptor
/// - `__wasi_rights_t fs_rightsinheriting`
///     The rights of file descriptors derived from the created file descriptor
/// - `__wasi_fdflags_t fs_flags`
///     The flags of the file descriptor
/// Output:
/// - `__wasi_fd_t* fd`
///     The new file descriptor
/// Possible Errors:
/// - `__WASI_EACCES`, `__WASI_EBADF`, `__WASI_EFAULT`, `__WASI_EFBIG?`, `__WASI_EINVAL`, `__WASI_EIO`, `__WASI_ELOOP`, `__WASI_EMFILE`, `__WASI_ENAMETOOLONG?`, `__WASI_ENFILE`, `__WASI_ENOENT`, `__WASI_ENOTDIR`, `__WASI_EROFS`, and `__WASI_ENOTCAPABLE`
pub fn path_open(
    env: &WasiEnv,
    dirfd: __wasi_fd_t,
    dirflags: __wasi_lookupflags_t,
    path: WasmPtr<u8, Array>,
    path_len: u32,
    o_flags: __wasi_oflags_t,
    fs_rights_base: __wasi_rights_t,
    fs_rights_inheriting: __wasi_rights_t,
    fs_flags: __wasi_fdflags_t,
    fd: WasmPtr<__wasi_fd_t>,
) -> __wasi_errno_t {
    debug!("wasi::path_open");
    if dirflags & __WASI_LOOKUP_SYMLINK_FOLLOW != 0 {
        debug!("  - will follow symlinks when opening path");
    }
    let (memory, mut state) = env.get_memory_and_wasi_state(0);
    /* TODO: find actual upper bound on name size (also this is a path, not a name :think-fish:) */
    if path_len > 1024 * 1024 {
        return __WASI_ENAMETOOLONG;
    }

    let fd_cell = wasi_try!(fd.deref(memory));

    // o_flags:
    // - __WASI_O_CREAT (create if it does not exist)
    // - __WASI_O_DIRECTORY (fail if not dir)
    // - __WASI_O_EXCL (fail if file exists)
    // - __WASI_O_TRUNC (truncate size to 0)

    let working_dir = wasi_try!(state.fs.get_fd(dirfd));
    let working_dir_rights_inheriting = working_dir.rights_inheriting;

    // ASSUMPTION: open rights apply recursively
    if !has_rights(working_dir.rights, __WASI_RIGHT_PATH_OPEN) {
        return __WASI_EACCES;
    }
    let path_string = unsafe { get_input_str!(memory, path, path_len) };

    debug!("=> fd: {}, path: {}", dirfd, &path_string);

    let path_arg = std::path::PathBuf::from(path_string);
    let maybe_inode = state.fs.get_inode_at_path(
        dirfd,
        path_string,
        dirflags & __WASI_LOOKUP_SYMLINK_FOLLOW != 0,
    );

    let mut open_flags = 0;
    // TODO: traverse rights of dirs properly
    // COMMENTED OUT: WASI isn't giving appropriate rights here when opening
    //              TODO: look into this; file a bug report if this is a bug
    let adjusted_rights = /*fs_rights_base &*/ working_dir_rights_inheriting;
    let inode = if let Ok(inode) = maybe_inode {
        // Happy path, we found the file we're trying to open
        match &mut state.fs.inodes[inode].kind {
            Kind::File {
                ref mut handle,
                path,
                fd,
            } => {
                if let Some(special_fd) = fd {
                    // short circuit if we're dealing with a special file
                    assert!(handle.is_some());
                    fd_cell.store(*special_fd);
                    return __WASI_ESUCCESS;
                }
                if o_flags & __WASI_O_DIRECTORY != 0 {
                    return __WASI_ENOTDIR;
                }
                if o_flags & __WASI_O_EXCL != 0 && path.exists() {
                    return __WASI_EEXIST;
                }
                let mut open_options = std::fs::OpenOptions::new();
                let write_permission = adjusted_rights & __WASI_RIGHT_FD_WRITE != 0;
                // append, truncate, and create all require the permission to write
                let (append_permission, truncate_permission, create_permission) =
                    if write_permission {
                        (
                            fs_flags & __WASI_FDFLAG_APPEND != 0,
                            o_flags & __WASI_O_TRUNC != 0,
                            o_flags & __WASI_O_CREAT != 0,
                        )
                    } else {
                        (false, false, false)
                    };
                let open_options = open_options
                    .read(true)
                    // TODO: ensure these rights are actually valid given parent, etc.
                    .write(write_permission)
                    .create(create_permission)
                    .append(append_permission)
                    .truncate(truncate_permission);
                open_flags |= Fd::READ;
                if adjusted_rights & __WASI_RIGHT_FD_WRITE != 0 {
                    open_flags |= Fd::WRITE;
                }
                if o_flags & __WASI_O_CREAT != 0 {
                    open_flags |= Fd::CREATE;
                }
                if o_flags & __WASI_O_TRUNC != 0 {
                    open_flags |= Fd::TRUNCATE;
                }
                *handle = Some(Box::new(HostFile::new(
                    wasi_try!(open_options.open(&path).map_err(|_| __WASI_EIO)),
                    path.to_path_buf(),
                    true,
                    adjusted_rights & __WASI_RIGHT_FD_WRITE != 0,
                    false,
                )));
            }
            Kind::Buffer { .. } => unimplemented!("wasi::path_open for Buffer type files"),
            Kind::Dir { .. } | Kind::Root { .. } => {
                // TODO: adjust these to be correct
                if o_flags & __WASI_O_EXCL != 0 && path_arg.exists() {
                    return __WASI_EEXIST;
                }
            }
            Kind::Symlink {
                base_po_dir,
                path_to_symlink,
                relative_path,
            } => {
                // I think this should return an error (because symlinks should be resolved away by the path traversal)
                // TODO: investigate this
                unimplemented!("SYMLINKS IN PATH_OPEN");
            }
        }
        inode
    } else {
        // less-happy path, we have to try to create the file
        debug!("Maybe creating file");
        if o_flags & __WASI_O_CREAT != 0 {
            if o_flags & __WASI_O_DIRECTORY != 0 {
                return __WASI_ENOTDIR;
            }
            debug!("Creating file");
            // strip end file name

            let (parent_inode, new_entity_name) = wasi_try!(state.fs.get_parent_inode_at_path(
                dirfd,
                &path_arg,
                dirflags & __WASI_LOOKUP_SYMLINK_FOLLOW != 0
            ));
            let new_file_host_path = match &state.fs.inodes[parent_inode].kind {
                Kind::Dir { path, .. } => {
                    let mut new_path = path.clone();
                    new_path.push(&new_entity_name);
                    new_path
                }
                Kind::Root { .. } => return __WASI_EACCES,
                _ => return __WASI_EINVAL,
            };
            // once we got the data we need from the parent, we lookup the host file
            // todo: extra check that opening with write access is okay
            let handle = {
                let mut open_options = std::fs::OpenOptions::new();
                let open_options = open_options
                    .read(true)
                    .append(fs_flags & __WASI_FDFLAG_APPEND != 0)
                    // TODO: ensure these rights are actually valid given parent, etc.
                    // write access is required for creating a file
                    .write(true)
                    .create_new(true);
                open_flags |= Fd::READ | Fd::WRITE | Fd::CREATE | Fd::TRUNCATE;

                Some(Box::new(HostFile::new(
                    wasi_try!(open_options.open(&new_file_host_path).map_err(|e| {
                        debug!("Error opening file {}", e);
                        __WASI_EIO
                    })),
                    new_file_host_path.clone(),
                    true,
                    true,
                    true,
                )) as Box<dyn WasiFile>)
            };

            let new_inode = {
                let kind = Kind::File {
                    handle,
                    path: new_file_host_path,
                    fd: None,
                };
                wasi_try!(state.fs.create_inode(kind, false, new_entity_name.clone()))
            };

            if let Kind::Dir {
                ref mut entries, ..
            } = &mut state.fs.inodes[parent_inode].kind
            {
                entries.insert(new_entity_name, new_inode);
            }

            new_inode
        } else {
            return maybe_inode.unwrap_err();
        }
    };

    debug!(
        "inode {:?} value {:#?} found!",
        inode, state.fs.inodes[inode]
    );

    // TODO: check and reduce these
    // TODO: ensure a mutable fd to root can never be opened
    let out_fd = wasi_try!(state.fs.create_fd(
        adjusted_rights,
        fs_rights_inheriting,
        fs_flags,
        open_flags,
        inode
    ));

    fd_cell.store(out_fd);
    debug!("wasi::path_open returning fd {}", out_fd);

    __WASI_ESUCCESS
}

/// ### `path_readlink()`
/// Read the value of a symlink
/// Inputs:
/// - `__wasi_fd_t dir_fd`
///     The base directory from which `path` is understood
/// - `const char *path`
///     Pointer to UTF-8 bytes that make up the path to the symlink
/// - `u32 path_len`
///     The number of bytes to read from `path`
/// - `u32 buf_len`
///     Space available pointed to by `buf`
/// Outputs:
/// - `char *buf`
///     Pointer to characters containing the path that the symlink points to
/// - `u32 buf_used`
///     The number of bytes written to `buf`
pub fn path_readlink(
    env: &WasiEnv,
    dir_fd: __wasi_fd_t,
    path: WasmPtr<u8, Array>,
    path_len: u32,
    buf: WasmPtr<u8, Array>,
    buf_len: u32,
    buf_used: WasmPtr<u32>,
) -> __wasi_errno_t {
    debug!("wasi::path_readlink");
    let (memory, mut state) = env.get_memory_and_wasi_state(0);

    let base_dir = wasi_try!(state.fs.fd_map.get(&dir_fd).ok_or(__WASI_EBADF));
    if !has_rights(base_dir.rights, __WASI_RIGHT_PATH_READLINK) {
        return __WASI_EACCES;
    }
    let path_str = unsafe { get_input_str!(memory, path, path_len) };
    let inode = wasi_try!(state.fs.get_inode_at_path(dir_fd, path_str, false));

    if let Kind::Symlink { relative_path, .. } = &state.fs.inodes[inode].kind {
        let rel_path_str = relative_path.to_string_lossy();
        debug!("Result => {:?}", rel_path_str);
        let bytes = rel_path_str.bytes();
        if bytes.len() >= buf_len as usize {
            return __WASI_EOVERFLOW;
        }

        let out = wasi_try!(buf.deref(memory, 0, buf_len));
        let mut bytes_written = 0;
        for b in bytes {
            out[bytes_written].store(b);
            bytes_written += 1;
        }
        // should we null terminate this?

        let bytes_out = wasi_try!(buf_used.deref(memory));
        bytes_out.store(bytes_written as u32);
    } else {
        return __WASI_EINVAL;
    }

    __WASI_ESUCCESS
}

/// Returns __WASI_ENOTEMTPY if directory is not empty
pub fn path_remove_directory(
    env: &WasiEnv,
    fd: __wasi_fd_t,
    path: WasmPtr<u8, Array>,
    path_len: u32,
) -> __wasi_errno_t {
    // TODO check if fd is a dir, ensure it's within sandbox, etc.
    debug!("wasi::path_remove_directory");
    let (memory, mut state) = env.get_memory_and_wasi_state(0);

    let base_dir = wasi_try!(state.fs.fd_map.get(&fd), __WASI_EBADF);
    let path_str = unsafe { get_input_str!(memory, path, path_len) };

    let inode = wasi_try!(state.fs.get_inode_at_path(fd, path_str, false));
    let (parent_inode, childs_name) =
        wasi_try!(state
            .fs
            .get_parent_inode_at_path(fd, std::path::Path::new(path_str), false));

    let host_path_to_remove = match &state.fs.inodes[inode].kind {
        Kind::Dir { entries, path, .. } => {
            if !entries.is_empty()
                || wasi_try!(std::fs::read_dir(path).ok(), __WASI_EIO).count() != 0
            {
                return __WASI_ENOTEMPTY;
            }
            path.clone()
        }
        Kind::Root { .. } => return __WASI_EACCES,
        _ => return __WASI_ENOTDIR,
    };

    match &mut state.fs.inodes[parent_inode].kind {
        Kind::Dir {
            ref mut entries, ..
        } => {
            let removed_inode = wasi_try!(entries.remove(&childs_name).ok_or(__WASI_EINVAL));
            // TODO: make this a debug assert in the future
            assert!(inode == removed_inode);
        }
        Kind::Root { .. } => return __WASI_EACCES,
        _ => unreachable!(
            "Internal logic error in wasi::path_remove_directory, parent is not a directory"
        ),
    }

    if std::fs::remove_dir(path_str).is_err() {
        // reinsert to prevent FS from being in bad state
        if let Kind::Dir {
            ref mut entries, ..
        } = &mut state.fs.inodes[parent_inode].kind
        {
            entries.insert(childs_name, inode);
        }
        // TODO: more intelligently return error value by inspecting returned error value
        return __WASI_EIO;
    }

    __WASI_ESUCCESS
}

/// ### `path_rename()`
/// Rename a file or directory
/// Inputs:
/// - `__wasi_fd_t old_fd`
///     The base directory for `old_path`
/// - `const char* old_path`
///     Pointer to UTF8 bytes, the file to be renamed
/// - `u32 old_path_len`
///     The number of bytes to read from `old_path`
/// - `__wasi_fd_t new_fd`
///     The base directory for `new_path`
/// - `const char* new_path`
///     Pointer to UTF8 bytes, the new file name
/// - `u32 new_path_len`
///     The number of bytes to read from `new_path`
pub fn path_rename(
    env: &WasiEnv,
    old_fd: __wasi_fd_t,
    old_path: WasmPtr<u8, Array>,
    old_path_len: u32,
    new_fd: __wasi_fd_t,
    new_path: WasmPtr<u8, Array>,
    new_path_len: u32,
) -> __wasi_errno_t {
    debug!(
        "wasi::path_rename: old_fd = {}, new_fd = {}",
        old_fd, new_fd
    );
    let (memory, mut state) = env.get_memory_and_wasi_state(0);
    let source_str = unsafe { get_input_str!(memory, old_path, old_path_len) };
    let source_path = std::path::Path::new(source_str);
    let target_str = unsafe { get_input_str!(memory, new_path, new_path_len) };
    let target_path = std::path::Path::new(target_str);
    debug!("=> rename from {} to {}", source_str, target_str);

    {
        let source_fd = wasi_try!(state.fs.get_fd(old_fd));
        if !has_rights(source_fd.rights, __WASI_RIGHT_PATH_RENAME_SOURCE) {
            return __WASI_EACCES;
        }
        let target_fd = wasi_try!(state.fs.get_fd(new_fd));
        if !has_rights(target_fd.rights, __WASI_RIGHT_PATH_RENAME_TARGET) {
            return __WASI_EACCES;
        }
    }

    let (source_parent_inode, source_entry_name) =
        wasi_try!(state.fs.get_parent_inode_at_path(old_fd, source_path, true));
    let (target_parent_inode, target_entry_name) =
        wasi_try!(state.fs.get_parent_inode_at_path(new_fd, target_path, true));

    let host_adjusted_target_path = match &state.fs.inodes[target_parent_inode].kind {
        Kind::Dir { entries, path, .. } => {
            if entries.contains_key(&target_entry_name) {
                return __WASI_EEXIST;
            }
            let mut out_path = path.clone();
            out_path.push(target_path);
            out_path
        }
        Kind::Root { .. } => return __WASI_ENOTCAPABLE,
        Kind::Symlink { .. } | Kind::File { .. } | Kind::Buffer { .. } => {
            unreachable!("Fatal internal logic error: parent of inode is not a directory")
        }
    };
    let source_entry = match &mut state.fs.inodes[source_parent_inode].kind {
        Kind::Dir { entries, .. } => wasi_try!(entries.remove(&source_entry_name), __WASI_EINVAL),
        Kind::Root { .. } => return __WASI_ENOTCAPABLE,
        Kind::Symlink { .. } | Kind::File { .. } | Kind::Buffer { .. } => {
            unreachable!("Fatal internal logic error: parent of inode is not a directory")
        }
    };

    match &mut state.fs.inodes[source_entry].kind {
        Kind::File {
            handle,
            ref mut path,
            ..
        } => {
            let result = if let Some(h) = handle {
                h.rename_file(&host_adjusted_target_path)
                    .map_err(|e| e.into_wasi_err())
            } else {
                let out =
                    std::fs::rename(&path, &host_adjusted_target_path).map_err(|_| __WASI_EIO);
                *path = host_adjusted_target_path;
                out
            };
            // if the above operation failed we have to revert the previous change and then fail
            if let Err(e) = result {
                if let Kind::Dir { entries, .. } = &mut state.fs.inodes[source_parent_inode].kind {
                    entries.insert(source_entry_name, source_entry);
                    return e;
                }
            }
        }
        Kind::Dir { path, .. } => unimplemented!("wasi::path_rename on Directories"),
        Kind::Buffer { .. } => {}
        Kind::Symlink { .. } => {}
        Kind::Root { .. } => unreachable!("The root can not be moved"),
    }

    if let Kind::Dir { entries, .. } = &mut state.fs.inodes[target_parent_inode].kind {
        let result = entries.insert(target_entry_name, source_entry);
        assert!(
            result.is_none(),
            "Fatal error: race condition on filesystem detected or internal logic error"
        );
    }

    __WASI_ESUCCESS
}

/// ### `path_symlink()`
/// Create a symlink
/// Inputs:
/// - `const char *old_path`
///     Array of UTF-8 bytes representing the source path
/// - `u32 old_path_len`
///     The number of bytes to read from `old_path`
/// - `__wasi_fd_t fd`
///     The base directory from which the paths are understood
/// - `const char *new_path`
///     Array of UTF-8 bytes representing the target path
/// - `u32 new_path_len`
///     The number of bytes to read from `new_path`
pub fn path_symlink(
    env: &WasiEnv,
    old_path: WasmPtr<u8, Array>,
    old_path_len: u32,
    fd: __wasi_fd_t,
    new_path: WasmPtr<u8, Array>,
    new_path_len: u32,
) -> __wasi_errno_t {
    debug!("wasi::path_symlink");
    let (memory, mut state) = env.get_memory_and_wasi_state(0);
    let old_path_str = unsafe { get_input_str!(memory, old_path, old_path_len) };
    let new_path_str = unsafe { get_input_str!(memory, new_path, new_path_len) };
    let base_fd = wasi_try!(state.fs.get_fd(fd));
    if !has_rights(base_fd.rights, __WASI_RIGHT_PATH_SYMLINK) {
        return __WASI_EACCES;
    }

    // get the depth of the parent + 1 (UNDER INVESTIGATION HMMMMMMMM THINK FISH ^ THINK FISH)
    let old_path_path = std::path::Path::new(old_path_str);
    let (source_inode, _) = wasi_try!(state.fs.get_parent_inode_at_path(fd, old_path_path, true));
    let depth = wasi_try!(state.fs.path_depth_from_fd(fd, source_inode)) - 1;

    let new_path_path = std::path::Path::new(new_path_str);
    let (target_parent_inode, entry_name) =
        wasi_try!(state.fs.get_parent_inode_at_path(fd, new_path_path, true));

    // short circuit if anything is wrong, before we create an inode
    match &state.fs.inodes[target_parent_inode].kind {
        Kind::Dir { entries, .. } => {
            if entries.contains_key(&entry_name) {
                return __WASI_EEXIST;
            }
        }
        Kind::Root { .. } => return __WASI_ENOTCAPABLE,
        Kind::File { .. } | Kind::Symlink { .. } | Kind::Buffer { .. } => {
            unreachable!("get_parent_inode_at_path returned something other than a Dir or Root")
        }
    }

    let mut source_path = std::path::Path::new(old_path_str);
    let mut relative_path = std::path::PathBuf::new();
    for _ in 0..depth {
        relative_path.push("..");
    }
    relative_path.push(source_path);
    debug!(
        "Symlinking {} to {}",
        new_path_str,
        relative_path.to_string_lossy()
    );

    let kind = Kind::Symlink {
        base_po_dir: fd,
        path_to_symlink: std::path::PathBuf::from(new_path_str),
        relative_path,
    };
    let new_inode = state
        .fs
        .create_inode_with_default_stat(kind, false, entry_name.clone());

    if let Kind::Dir {
        ref mut entries, ..
    } = &mut state.fs.inodes[target_parent_inode].kind
    {
        entries.insert(entry_name, new_inode);
    }

    __WASI_ESUCCESS
}

/// ### `path_unlink_file()`
/// Unlink a file, deleting if the number of hardlinks is 1
/// Inputs:
/// - `__wasi_fd_t fd`
///     The base file descriptor from which the path is understood
/// - `const char *path`
///     Array of UTF-8 bytes representing the path
/// - `u32 path_len`
///     The number of bytes in the `path` array
pub fn path_unlink_file(
    env: &WasiEnv,
    fd: __wasi_fd_t,
    path: WasmPtr<u8, Array>,
    path_len: u32,
) -> __wasi_errno_t {
    debug!("wasi::path_unlink_file");
    let (memory, mut state) = env.get_memory_and_wasi_state(0);

    let base_dir = wasi_try!(state.fs.fd_map.get(&fd).ok_or(__WASI_EBADF));
    if !has_rights(base_dir.rights, __WASI_RIGHT_PATH_UNLINK_FILE) {
        return __WASI_EACCES;
    }
    let path_str = unsafe { get_input_str!(memory, path, path_len) };
    debug!("Requested file: {}", path_str);

    let inode = wasi_try!(state.fs.get_inode_at_path(fd, path_str, false));
    let (parent_inode, childs_name) =
        wasi_try!(state
            .fs
            .get_parent_inode_at_path(fd, std::path::Path::new(path_str), false));

    let removed_inode = match &mut state.fs.inodes[parent_inode].kind {
        Kind::Dir {
            ref mut entries, ..
        } => {
            let removed_inode = wasi_try!(entries.remove(&childs_name).ok_or(__WASI_EINVAL));
            // TODO: make this a debug assert in the future
            assert!(inode == removed_inode);
            debug_assert!(state.fs.inodes[inode].stat.st_nlink > 0);
            removed_inode
        }
        Kind::Root { .. } => return __WASI_EACCES,
        _ => unreachable!(
            "Internal logic error in wasi::path_unlink_file, parent is not a directory"
        ),
    };

    state.fs.inodes[removed_inode].stat.st_nlink -= 1;
    if state.fs.inodes[removed_inode].stat.st_nlink == 0 {
        match &mut state.fs.inodes[removed_inode].kind {
            Kind::File { handle, path, .. } => {
                if let Some(h) = handle {
                    wasi_try!(h.unlink().map_err(WasiFsError::into_wasi_err));
                } else {
                    // File is closed
                    // problem with the abstraction, we can't call unlink because there's no handle
                    // TODO: replace this code
                    wasi_try!(std::fs::remove_file(path).map_err(|_| __WASI_EIO));
                }
            }
            Kind::Dir { .. } | Kind::Root { .. } => return __WASI_EISDIR,
            Kind::Symlink { .. } => {
                // TODO: actually delete real symlinks and do nothing for virtual symlinks
            }
            _ => unimplemented!("wasi::path_unlink_file for Buffer"),
        }
        // TODO: test this on Windows and actually make it portable
        // make the file an orphan fd if the fd is still open
        let fd_is_orphaned = if let Kind::File { handle, .. } = &state.fs.inodes[removed_inode].kind
        {
            handle.is_some()
        } else {
            false
        };
        let removed_inode_val = unsafe { state.fs.remove_inode(removed_inode) };
        assert!(
            removed_inode_val.is_some(),
            "Inode could not be removed because it doesn't exist"
        );

        if fd_is_orphaned {
            state
                .fs
                .orphan_fds
                .insert(removed_inode, removed_inode_val.unwrap());
        }
    }

    __WASI_ESUCCESS
}

/// ### `poll_oneoff()`
/// Concurrently poll for a set of events
/// Inputs:
/// - `const __wasi_subscription_t *in`
///     The events to subscribe to
/// - `__wasi_event_t *out`
///     The events that have occured
/// - `u32 nsubscriptions`
///     The number of subscriptions and the number of events
/// Output:
/// - `u32 nevents`
///     The number of events seen
pub fn poll_oneoff(
    env: &WasiEnv,
    in_: WasmPtr<__wasi_subscription_t, Array>,
    out_: WasmPtr<__wasi_event_t, Array>,
    nsubscriptions: u32,
    nevents: WasmPtr<u32>,
) -> __wasi_errno_t {
    debug!("wasi::poll_oneoff");
    debug!("  => nsubscriptions = {}", nsubscriptions);
    let (memory, mut state) = env.get_memory_and_wasi_state(0);

    let subscription_array = wasi_try!(in_.deref(memory, 0, nsubscriptions));
    let event_array = wasi_try!(out_.deref(memory, 0, nsubscriptions));
    let mut events_seen = 0;
    let out_ptr = wasi_try!(nevents.deref(memory));

    let mut fds = vec![];
    let mut clock_subs = vec![];
    let mut in_events = vec![];
    let mut total_ns_slept = 0;

    for sub in subscription_array.iter() {
        let s: WasiSubscription = wasi_try!(sub.load().try_into());
        let mut peb = PollEventBuilder::new();
        let mut ns_to_sleep = 0;

        let fd = match s.event_type {
            EventType::Read(__wasi_subscription_fs_readwrite_t { fd }) => {
                match fd {
                    __WASI_STDIN_FILENO | __WASI_STDOUT_FILENO | __WASI_STDERR_FILENO => (),
                    _ => {
                        let fd_entry = wasi_try!(state.fs.get_fd(fd));
                        if !has_rights(fd_entry.rights, __WASI_RIGHT_FD_READ) {
                            return __WASI_EACCES;
                        }
                    }
                }
                in_events.push(peb.add(PollEvent::PollIn).build());
                Some(fd)
            }
            EventType::Write(__wasi_subscription_fs_readwrite_t { fd }) => {
                match fd {
                    __WASI_STDIN_FILENO | __WASI_STDOUT_FILENO | __WASI_STDERR_FILENO => (),
                    _ => {
                        let fd_entry = wasi_try!(state.fs.get_fd(fd));

                        if !has_rights(fd_entry.rights, __WASI_RIGHT_FD_WRITE) {
                            return __WASI_EACCES;
                        }
                    }
                }
                in_events.push(peb.add(PollEvent::PollOut).build());
                Some(fd)
            }
            EventType::Clock(clock_info) => {
                if clock_info.clock_id == __WASI_CLOCK_REALTIME {
                    // this is a hack
                    // TODO: do this properly
                    ns_to_sleep = clock_info.timeout;
                    clock_subs.push(clock_info);
                    None
                } else {
                    unimplemented!("Polling not implemented for clocks yet");
                }
            }
        };

        if let Some(fd) = fd {
            let wasi_file_ref: &dyn WasiFile = match fd {
                __WASI_STDERR_FILENO => wasi_try!(
                    wasi_try!(state.fs.stderr().map_err(WasiFsError::into_wasi_err)).as_ref(),
                    __WASI_EBADF
                )
                .as_ref(),
                __WASI_STDIN_FILENO => wasi_try!(
                    wasi_try!(state.fs.stdin().map_err(WasiFsError::into_wasi_err)).as_ref(),
                    __WASI_EBADF
                )
                .as_ref(),
                __WASI_STDOUT_FILENO => wasi_try!(
                    wasi_try!(state.fs.stdout().map_err(WasiFsError::into_wasi_err)).as_ref(),
                    __WASI_EBADF
                )
                .as_ref(),
                _ => {
                    let fd_entry = wasi_try!(state.fs.get_fd(fd));
                    let inode = fd_entry.inode;
                    if !has_rights(fd_entry.rights, __WASI_RIGHT_POLL_FD_READWRITE) {
                        return __WASI_EACCES;
                    }

                    match &state.fs.inodes[inode].kind {
                        Kind::File { handle, .. } => {
                            if let Some(h) = handle {
                                h.as_ref()
                            } else {
                                return __WASI_EBADF;
                            }
                        }
                        Kind::Dir { .. }
                        | Kind::Root { .. }
                        | Kind::Buffer { .. }
                        | Kind::Symlink { .. } => {
                            unimplemented!("polling read on non-files not yet supported")
                        }
                    }
                }
            };
            fds.push(wasi_file_ref);
        } else {
            let remaining_ns = ns_to_sleep as i64 - total_ns_slept as i64;
            if remaining_ns > 0 {
                debug!("Sleeping for {} nanoseconds", remaining_ns);
                let duration = std::time::Duration::from_nanos(remaining_ns as u64);
                std::thread::sleep(duration);
                total_ns_slept += remaining_ns;
            }
        }
    }
    let mut seen_events = vec![Default::default(); in_events.len()];
    wasi_try!(poll(
        fds.as_slice(),
        in_events.as_slice(),
        seen_events.as_mut_slice()
    )
    .map_err(|e| e.into_wasi_err()));

    for (i, seen_event) in seen_events.into_iter().enumerate() {
        let mut flags = 0;
        let mut error = __WASI_EAGAIN;
        let mut bytes_available = 0;
        let event_iter = iterate_poll_events(seen_event);
        for event in event_iter {
            match event {
                PollEvent::PollError => error = __WASI_EIO,
                PollEvent::PollHangUp => flags = __WASI_EVENT_FD_READWRITE_HANGUP,
                PollEvent::PollInvalid => error = __WASI_EINVAL,
                PollEvent::PollIn => {
                    bytes_available =
                        wasi_try!(fds[i].bytes_available().map_err(|e| e.into_wasi_err()));
                    error = __WASI_ESUCCESS;
                }
                PollEvent::PollOut => {
                    bytes_available =
                        wasi_try!(fds[i].bytes_available().map_err(|e| e.into_wasi_err()));
                    error = __WASI_ESUCCESS;
                }
            }
        }
        let event = __wasi_event_t {
            userdata: subscription_array[i].load().userdata,
            error,
            type_: subscription_array[i].load().type_,
            u: unsafe {
                __wasi_event_u {
                    fd_readwrite: __wasi_event_fd_readwrite_t {
                        nbytes: bytes_available as u64,
                        flags,
                    },
                }
            },
        };
        event_array[events_seen].store(event);
        events_seen += 1;
    }
    for clock_info in clock_subs {
        let event = __wasi_event_t {
            // TOOD: review userdata value
            userdata: 0,
            error: __WASI_ESUCCESS,
            type_: __WASI_EVENTTYPE_CLOCK,
            u: unsafe {
                __wasi_event_u {
                    fd_readwrite: __wasi_event_fd_readwrite_t {
                        nbytes: 0,
                        flags: 0,
                    },
                }
            },
        };
        event_array[events_seen].store(event);
        events_seen += 1;
    }
    out_ptr.store(events_seen as u32);
    __WASI_ESUCCESS
}

pub fn proc_exit(env: &WasiEnv, code: __wasi_exitcode_t) {
    debug!("wasi::proc_exit, {}", code);
    RuntimeError::raise(Box::new(WasiError::Exit(code)));
    unreachable!();
}

pub fn proc_raise(env: &WasiEnv, sig: __wasi_signal_t) -> __wasi_errno_t {
    debug!("wasi::proc_raise");
    unimplemented!("wasi::proc_raise")
}

/// ### `random_get()`
/// Fill buffer with high-quality random data.  This function may be slow and block
/// Inputs:
/// - `void *buf`
///     A pointer to a buffer where the random bytes will be written
/// - `size_t buf_len`
///     The number of bytes that will be written
pub fn random_get(env: &WasiEnv, buf: WasmPtr<u8, Array>, buf_len: u32) -> __wasi_errno_t {
    debug!("wasi::random_get buf_len: {}", buf_len);
    let memory = env.memory();

    let buf = wasi_try!(buf.deref(memory, 0, buf_len));

    let res = unsafe {
        let u8_buffer = &mut *(buf as *const [_] as *mut [_] as *mut [u8]);
        getrandom::getrandom(u8_buffer)
    };
    match res {
        Ok(()) => __WASI_ESUCCESS,
        Err(_) => __WASI_EIO,
    }
}

/// ### `sched_yield()`
/// Yields execution of the thread
pub fn sched_yield(env: &WasiEnv) -> __wasi_errno_t {
    debug!("wasi::sched_yield");
    ::std::thread::yield_now();
    __WASI_ESUCCESS
}

pub fn sock_recv(
    env: &WasiEnv,
    sock: __wasi_fd_t,
    ri_data: WasmPtr<__wasi_iovec_t, Array>,
    ri_data_len: u32,
    ri_flags: __wasi_riflags_t,
    ro_datalen: WasmPtr<u32>,
    ro_flags: WasmPtr<__wasi_roflags_t>,
) -> __wasi_errno_t {
    debug!("wasi::sock_recv");
    unimplemented!("wasi::sock_recv")
}
pub fn sock_send(
    env: &WasiEnv,
    sock: __wasi_fd_t,
    si_data: WasmPtr<__wasi_ciovec_t, Array>,
    si_data_len: u32,
    si_flags: __wasi_siflags_t,
    so_datalen: WasmPtr<u32>,
) -> __wasi_errno_t {
    debug!("wasi::sock_send");
    unimplemented!("wasi::sock_send")
}
pub fn sock_shutdown(env: &WasiEnv, sock: __wasi_fd_t, how: __wasi_sdflags_t) -> __wasi_errno_t {
    debug!("wasi::sock_shutdown");
    unimplemented!("wasi::sock_shutdown")
}<|MERGE_RESOLUTION|>--- conflicted
+++ resolved
@@ -51,13 +51,8 @@
 ) -> Result<u32, __wasi_errno_t> {
     let mut bytes_written = 0;
     for iov in iovs_arr_cell {
-<<<<<<< HEAD
         let iov_inner = iov.load();
-        let bytes = iov_inner.buf.deref(memory, 0, iov_inner.buf_len)?;
-=======
-        let iov_inner = iov.get();
         let bytes = WasmPtr::<u8, Array>::new(iov_inner.buf).deref(memory, 0, iov_inner.buf_len)?;
->>>>>>> 327192c2
         write_loc
             .write_all(&bytes.iter().map(|b_cell| b_cell.load()).collect::<Vec<u8>>())
             .map_err(|_| __WASI_EIO)?;
@@ -86,13 +81,8 @@
     let mut bytes_read = 0;
 
     for iov in iovs_arr_cell {
-<<<<<<< HEAD
         let iov_inner = iov.load();
-        let bytes = iov_inner.buf.deref(memory, 0, iov_inner.buf_len)?;
-=======
-        let iov_inner = iov.get();
         let bytes = WasmPtr::<u8, Array>::new(iov_inner.buf).deref(memory, 0, iov_inner.buf_len)?;
->>>>>>> 327192c2
         let mut raw_bytes: &mut [u8] =
             unsafe { &mut *(bytes as *const [_] as *mut [_] as *mut [u8]) };
         bytes_read += reader.read(raw_bytes).map_err(|_| __WASI_EIO)? as u32;
