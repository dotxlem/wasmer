//! This module permits to create native functions
//! easily in Rust, thanks to its advanced typing system.

use crate::types::Type;
use crate::values::Value;

/// `NativeWasmType` represents a native Wasm type.
/// It uses the Rust Type system to automatically detect the
/// Wasm type associated with a native Rust type.
///
/// ```
/// use wasm_common::{NativeWasmType, Type};
///
/// let wasm_type = i32::WASM_TYPE;
/// assert_eq!(wasm_type, Type::I32);
/// ```
///
/// > Note: This strategy will be needed later to
/// > automatically detect the signature of a Rust function.
pub trait NativeWasmType: Sized {
    /// The ABI for this type (i32, i64, f32, f64)
    type Abi: Copy + std::fmt::Debug;

    /// Type for this `NativeWasmType`.
    const WASM_TYPE: Type;

    #[doc(hidden)]
    fn from_abi(abi: Self::Abi) -> Self;

    #[doc(hidden)]
    fn into_abi(self) -> Self::Abi;

    /// Convert self to i128 binary representation.
    fn to_binary(self) -> i128;

    /// Convert self to a `Value`
    fn to_value<T>(self) -> Value<T> {
        let binary = self.to_binary();
        unsafe { Value::read_value_from(&binary, Self::WASM_TYPE) }
    }

    /// Convert to self from i128 binary representation.
    fn from_binary(binary: i128) -> Self;
}

impl NativeWasmType for i32 {
    const WASM_TYPE: Type = Type::I32;
    type Abi = Self;

    #[inline]
    fn from_abi(abi: Self::Abi) -> Self {
        abi
    }

    #[inline]
    fn into_abi(self) -> Self::Abi {
        self
    }

    fn to_binary(self) -> i128 {
        self as _
    }

    fn from_binary(bits: i128) -> Self {
        bits as _
    }
}
impl NativeWasmType for i64 {
    const WASM_TYPE: Type = Type::I64;
    type Abi = Self;

    #[inline]
    fn from_abi(abi: Self::Abi) -> Self {
        abi
    }

    #[inline]
    fn into_abi(self) -> Self::Abi {
        self
    }

    #[inline]
    fn to_binary(self) -> i128 {
        self as _
    }

    #[inline]
    fn from_binary(bits: i128) -> Self {
        bits as _
    }
}
impl NativeWasmType for f32 {
    const WASM_TYPE: Type = Type::F32;
    type Abi = Self;

    #[inline]
    fn from_abi(abi: Self::Abi) -> Self {
        abi
    }

    #[inline]
    fn into_abi(self) -> Self::Abi {
        self
    }

    #[inline]
    fn to_binary(self) -> i128 {
        self.to_bits() as _
    }

    #[inline]
    fn from_binary(bits: i128) -> Self {
        Self::from_bits(bits as _)
    }
}
impl NativeWasmType for f64 {
    const WASM_TYPE: Type = Type::F64;
    type Abi = Self;

    #[inline]
    fn from_abi(abi: Self::Abi) -> Self {
        abi
    }

    #[inline]
    fn into_abi(self) -> Self::Abi {
        self
    }

    #[inline]
    fn to_binary(self) -> i128 {
        self.to_bits() as _
    }

    #[inline]
    fn from_binary(bits: i128) -> Self {
        Self::from_bits(bits as _)
    }
}

#[cfg(test)]
mod test_native_type {
    use super::*;
    use crate::types::Type;

    #[test]
    fn test_wasm_types() {
        assert_eq!(i32::WASM_TYPE, Type::I32);
        assert_eq!(i64::WASM_TYPE, Type::I64);
        assert_eq!(f32::WASM_TYPE, Type::F32);
        assert_eq!(f64::WASM_TYPE, Type::F64);
    }
}

// pub trait IntegerAtomic
// where
//     Self: Sized
// {
//     type Primitive;

//     fn add(&self, other: Self::Primitive) -> Self::Primitive;
//     fn sub(&self, other: Self::Primitive) -> Self::Primitive;
//     fn and(&self, other: Self::Primitive) -> Self::Primitive;
//     fn or(&self, other: Self::Primitive) -> Self::Primitive;
//     fn xor(&self, other: Self::Primitive) -> Self::Primitive;
//     fn load(&self) -> Self::Primitive;
//     fn store(&self, other: Self::Primitive) -> Self::Primitive;
//     fn compare_exchange(&self, expected: Self::Primitive, new: Self::Primitive) -> Self::Primitive;
//     fn swap(&self, other: Self::Primitive) -> Self::Primitive;
// }

/// Trait for a Value type. A Value type is a type that is always valid and may
/// be safely copied.
///
/// That is, for all possible bit patterns a valid Value type can be constructed
/// from those bits.
///
/// Concretely a `u32` is a Value type because every combination of 32 bits is
/// a valid `u32`. However a `bool` is _not_ a Value type because any bit patterns
/// other than `0` and `1` are invalid in Rust and may cause undefined behavior if
/// a `bool` is constructed from those bytes.
pub unsafe trait ValueType: Copy
where
    Self: Sized,
{
}

macro_rules! impl_value_type_for {
    ( $($type:ty),* ) => {
        $(
            unsafe impl ValueType for $type {}
        )*
    };
}

<<<<<<< HEAD
impl_value_type_for!(u8, i8, u16, i16, u32, i32, u64, i64, f32, f64);
=======
impl_value_type_for!(u8, i8, u16, i16, u32, i32, u64, i64, f32, f64);

/// Represents a list of WebAssembly values.
pub trait WasmTypeList {
    /// CStruct type.
    type CStruct;

    /// Array of return values.
    type Array: AsMut<[i128]>;

    /// Construct `Self` based on an array of returned values.
    fn from_array(array: Self::Array) -> Self;

    /// Transforms Rust values into an Array
    fn into_array(self) -> Self::Array;

    /// Generates an empty array that will hold the returned values of
    /// the WebAssembly function.
    fn empty_array() -> Self::Array;

    /// Transforms C values into Rust values.
    fn from_c_struct(c_struct: Self::CStruct) -> Self;

    /// Transforms Rust values into C values.
    fn into_c_struct(self) -> Self::CStruct;

    /// Get types of the current values.
    fn wasm_types() -> &'static [Type];
}

/// Represents a TrapEarly type.
pub trait TrapEarly<Rets>
where
    Rets: WasmTypeList,
{
    /// The error type for this trait.
    type Error: Send + 'static;

    /// Get returns or error result.
    fn report(self) -> Result<Rets, Self::Error>;
}

impl<Rets> TrapEarly<Rets> for Rets
where
    Rets: WasmTypeList,
{
    type Error = Infallible;

    fn report(self) -> Result<Self, Infallible> {
        Ok(self)
    }
}

impl<Rets, E> TrapEarly<Rets> for Result<Rets, E>
where
    Rets: WasmTypeList,
    E: Send + 'static,
{
    type Error = E;

    fn report(self) -> Self {
        self
    }
}

/// Empty trait to specify the kind of `HostFunction`: With or
/// without a `vm::Ctx` argument. See the `ExplicitVmCtx` and the
/// `ImplicitVmCtx` structures.
///
/// This trait is never aimed to be used by a user. It is used by the
/// trait system to automatically generate an appropriate `wrap`
/// function.
#[doc(hidden)]
pub trait HostFunctionKind {}

/// An empty struct to help Rust typing to determine
/// when a `HostFunction` doesn't take an Environment
pub struct WithEnv {}

impl HostFunctionKind for WithEnv {}

/// An empty struct to help Rust typing to determine
/// when a `HostFunction` takes an Environment
pub struct WithoutEnv {}

impl HostFunctionKind for WithoutEnv {}

/// Represents a function that can be converted to a `vm::Func`
/// (function pointer) that can be called within WebAssembly.
pub trait HostFunction<Args, Rets, Kind, T>
where
    Args: WasmTypeList,
    Rets: WasmTypeList,
    Kind: HostFunctionKind,
    T: Sized,
    Self: Sized,
{
    /// Convert to function pointer.
    fn to_raw(self) -> *const FunctionBody;
}

#[repr(transparent)]
pub struct FunctionBody(*mut u8);

/// Represents a function that can be used by WebAssembly.
#[derive(Clone, Debug, Hash, PartialEq, Eq)]
pub struct Func<Args = (), Rets = ()> {
    address: *const FunctionBody,
    _phantom: PhantomData<(Args, Rets)>,
}

unsafe impl<Args, Rets> Send for Func<Args, Rets> {}

impl<Args, Rets> Func<Args, Rets>
where
    Args: WasmTypeList,
    Rets: WasmTypeList,
{
    /// Creates a new `Func`.
    pub fn new<F, T, E>(func: F) -> Self
    where
        F: HostFunction<Args, Rets, T, E>,
        T: HostFunctionKind,
        E: Sized,
    {
        Self {
            address: func.to_raw(),
            _phantom: PhantomData,
        }
    }

    /// Get the type of the Func
    pub fn ty(&self) -> FunctionType {
        FunctionType::new(Args::wasm_types(), Rets::wasm_types())
    }

    /// Get the address of the Func
    pub fn address(&self) -> *const FunctionBody {
        self.address
    }
}

impl WasmTypeList for Infallible {
    type CStruct = Self;
    type Array = [i128; 0];

    fn from_array(_: Self::Array) -> Self {
        unreachable!()
    }

    fn into_array(self) -> Self::Array {
        []
    }

    fn empty_array() -> Self::Array {
        unreachable!()
    }

    fn from_c_struct(_: Self::CStruct) -> Self {
        unreachable!()
    }

    fn into_c_struct(self) -> Self::CStruct {
        unreachable!()
    }

    fn wasm_types() -> &'static [Type] {
        &[]
    }

    // #[allow(non_snake_case)]
    // unsafe fn call<Rets>(
    //     self,
    // ) -> Result<Rets>
    // where
    //     Rets: WasmTypeList,
    // {
    //     unreachable!()
    // }
}

macro_rules! impl_traits {
    ( [$repr:ident] $struct_name:ident, $( $x:ident ),* ) => {
        /// Struct for typed funcs.
        #[repr($repr)]
        pub struct $struct_name< $( $x ),* > ( $( <$x as WasmExternType>::Native ),* )
        where
            $( $x: WasmExternType ),*;

        #[allow(unused_parens, dead_code)]
        impl< $( $x ),* > WasmTypeList for ( $( $x ),* )
        where
            $( $x: WasmExternType ),*
        {
            type CStruct = $struct_name<$( $x ),*>;

            type Array = [i128; count_idents!( $( $x ),* )];

            fn from_array(array: Self::Array) -> Self {
                #[allow(non_snake_case)]
                let [ $( $x ),* ] = array;

                ( $( WasmExternType::from_native(NativeWasmType::from_binary($x)) ),* )
            }

            fn into_array(self) -> Self::Array {
                #[allow(non_snake_case)]
                let ( $( $x ),* ) = self;
                [ $( WasmExternType::to_native($x).to_binary() ),* ]
            }

            fn empty_array() -> Self::Array {
                [0; count_idents!( $( $x ),* )]
            }

            fn from_c_struct(c_struct: Self::CStruct) -> Self {
                #[allow(non_snake_case)]
                let $struct_name ( $( $x ),* ) = c_struct;

                ( $( WasmExternType::from_native($x) ),* )
            }

            #[allow(unused_parens, non_snake_case)]
            fn into_c_struct(self) -> Self::CStruct {
                let ( $( $x ),* ) = self;

                $struct_name ( $( WasmExternType::to_native($x) ),* )
            }

            fn wasm_types() -> &'static [Type] {
                &[$( $x::Native::WASM_TYPE ),*]
            }
        }

        #[allow(unused_parens)]
        impl< $( $x, )* Rets, FN > HostFunction<( $( $x ),* ), Rets, WithoutEnv, ()> for FN
        where
            $( $x: WasmExternType, )*
            Rets: WasmTypeList,
            FN: Fn($( $x , )*) -> Rets + 'static + Send
        {
            #[allow(non_snake_case)]
            fn to_raw(self) -> *const FunctionBody {
                // unimplemented!("");
                extern fn wrap<$( $x, )* Rets, FN>( _: usize, $($x: $x::Native, )* ) -> Rets::CStruct
                where
                    Rets: WasmTypeList,
                    $($x: WasmExternType,)*
                    FN: Fn( $( $x ),* ) -> Rets + 'static
                {
                    // println!("WRAP");
                    // println!("Struct {:?}", (($( $x ),*) as WasmTypeList).into_c_struct());
                    // $( println!("X: {:?}", $x); )*
                    let f: &FN = unsafe { &*(&() as *const () as *const FN) };
                    f( $( WasmExternType::from_native($x) ),* ).into_c_struct()
                }
                wrap::<$( $x, )* Rets, Self> as *const FunctionBody

                // extern fn wrap<$( $x: WasmExternType, )* Rets>(a: &dyn Any, b: &dyn Any, $($x: $x, )* ) -> Rets::CStruct
                // where
                //     Rets: WasmTypeList
                // {
                //     println!("WRAP");
                //     let f: &fn( &dyn Any, &dyn Any, $( $x ),* ) -> Rets = unsafe { std::mem::transmute(&()) };
                //     f( a, b, $( $x ),* ).into_c_struct()
                // }
                // wrap::<$( $x, )* Rets> as *const FunctionBody

                // extern fn wrap<$( $x, )* Rets, FN>(
                //     $($x: <$x as WasmExternType>::Native , )*
                // ) -> Rets::CStruct
                // where
                //     $( $x: WasmExternType, )*
                //     Rets: WasmTypeList,
                //     FN: Fn($( $x, )*) -> Rets::CStruct,
                // {
                //     // let self_pointer = wrap::<$( $x, )* Rets, FN> as *const FunctionBody;
                //     let f: &FN = unsafe {
                //         std::mem::transmute(&())
                //     };
                //     f($( $x, )*)
                // }
                // unimplemented!("");
                // extern fn wrap<Args, Rets>(
                //     env: &FuncEnv,
                //     args: Args::Array,
                //     returns: Rets::Array
                // )
                // where
                //     Args: WasmTypeList,
                //     Rets: WasmTypeList,
                // {
                //     let self_pointer = wrap::<Args, Rets> as *const FunctionBody;
                //     self_pointer($( $x , )*);
                // }
                // unimplemented!("");
                //             $( $x: WasmExternType, )*
        //             Rets: WasmTypeList,
        //             Trap: TrapEarly<Rets>,
        //             FN: Fn($( $x, )*) -> Trap,
        //         {
        // let x = |args: <(i32, i32) as WasmTypeList>::Array, rets: &mut <(i32, i32) as WasmTypeList>::Array| {
        //     let result = func_i32_i32__i32_i32(args[0] as _, args[1] as _);
        //     rets[0] = result.0 as _;
        //     rets[1] = result.1 as _;
        // };

        //         &self as *const _ as *const FunctionBody
                // let x: *const FunctionBody = unsafe { std::mem::transmute(self) };
                // unimplemented!("");
            }
        }

        #[allow(unused_parens)]
        impl< $( $x, )* Rets, FN, T > HostFunction<( $( $x ),* ), Rets, WithEnv, T> for FN
        where
            $( $x: WasmExternType, )*
            Rets: WasmTypeList,
            T: Sized,
            FN: Fn(&mut T, $( $x , )*) -> Rets + 'static + Send
        {
            #[allow(non_snake_case)]
            fn to_raw(self) -> *const FunctionBody {
                extern fn wrap<$( $x, )* Rets, FN, T>( ctx: &mut T, $($x: $x::Native, )* ) -> Rets::CStruct
                where
                    Rets: WasmTypeList,
                    $($x: WasmExternType,)*
                    T: Sized,
                    FN: Fn(&mut T, $( $x ),* ) -> Rets + 'static
                {
                    let f: &FN = unsafe { &*(&() as *const () as *const FN) };
                    f(ctx, $( WasmExternType::from_native($x) ),* ).into_c_struct()
                }
                wrap::<$( $x, )* Rets, Self, T> as *const FunctionBody
            }
        }
    };
}

macro_rules! count_idents {
    ( $($idents:ident),* ) => {{
        #[allow(dead_code, non_camel_case_types)]
        enum Idents { $($idents,)* __CountIdentsLast }
        const COUNT: usize = Idents::__CountIdentsLast as usize;
        COUNT
    }};
}

impl_traits!([C] S0,);
impl_traits!([transparent] S1, A1);
impl_traits!([C] S2, A1, A2);
impl_traits!([C] S3, A1, A2, A3);
impl_traits!([C] S4, A1, A2, A3, A4);
impl_traits!([C] S5, A1, A2, A3, A4, A5);
impl_traits!([C] S6, A1, A2, A3, A4, A5, A6);
impl_traits!([C] S7, A1, A2, A3, A4, A5, A6, A7);
impl_traits!([C] S8, A1, A2, A3, A4, A5, A6, A7, A8);
impl_traits!([C] S9, A1, A2, A3, A4, A5, A6, A7, A8, A9);
impl_traits!([C] S10, A1, A2, A3, A4, A5, A6, A7, A8, A9, A10);
impl_traits!([C] S11, A1, A2, A3, A4, A5, A6, A7, A8, A9, A10, A11);
impl_traits!([C] S12, A1, A2, A3, A4, A5, A6, A7, A8, A9, A10, A11, A12);
impl_traits!([C] S13, A1, A2, A3, A4, A5, A6, A7, A8, A9, A10, A11, A12, A13);
impl_traits!([C] S14, A1, A2, A3, A4, A5, A6, A7, A8, A9, A10, A11, A12, A13, A14);
impl_traits!([C] S15, A1, A2, A3, A4, A5, A6, A7, A8, A9, A10, A11, A12, A13, A14, A15);
impl_traits!([C] S16, A1, A2, A3, A4, A5, A6, A7, A8, A9, A10, A11, A12, A13, A14, A15, A16);
impl_traits!([C] S17, A1, A2, A3, A4, A5, A6, A7, A8, A9, A10, A11, A12, A13, A14, A15, A16, A17);
impl_traits!([C] S18, A1, A2, A3, A4, A5, A6, A7, A8, A9, A10, A11, A12, A13, A14, A15, A16, A17, A18);
impl_traits!([C] S19, A1, A2, A3, A4, A5, A6, A7, A8, A9, A10, A11, A12, A13, A14, A15, A16, A17, A18, A19);
impl_traits!([C] S20, A1, A2, A3, A4, A5, A6, A7, A8, A9, A10, A11, A12, A13, A14, A15, A16, A17, A18, A19, A20);
// impl_traits!([C] S21, A1, A2, A3, A4, A5, A6, A7, A8, A9, A10, A11, A12, A13, A14, A15, A16, A17, A18, A19, A20, A21);
// impl_traits!([C] S22, A1, A2, A3, A4, A5, A6, A7, A8, A9, A10, A11, A12, A13, A14, A15, A16, A17, A18, A19, A20, A21, A22);
// impl_traits!([C] S23, A1, A2, A3, A4, A5, A6, A7, A8, A9, A10, A11, A12, A13, A14, A15, A16, A17, A18, A19, A20, A21, A22, A23);
// impl_traits!([C] S24, A1, A2, A3, A4, A5, A6, A7, A8, A9, A10, A11, A12, A13, A14, A15, A16, A17, A18, A19, A20, A21, A22, A23, A24);
// impl_traits!([C] S25, A1, A2, A3, A4, A5, A6, A7, A8, A9, A10, A11, A12, A13, A14, A15, A16, A17, A18, A19, A20, A21, A22, A23, A24, A25);
// impl_traits!([C] S26, A1, A2, A3, A4, A5, A6, A7, A8, A9, A10, A11, A12, A13, A14, A15, A16, A17, A18, A19, A20, A21, A22, A23, A24, A25, A26);

#[cfg(test)]
mod test_wasm_type_list {
    use super::*;
    use crate::types::Type;
    // WasmTypeList

    #[test]
    fn test_simple_values() {
        // Simple values
        assert_eq!(<i32>::wasm_types(), [Type::I32]);
        assert_eq!(<i64>::wasm_types(), [Type::I64]);
        assert_eq!(<f32>::wasm_types(), [Type::F32]);
        assert_eq!(<f64>::wasm_types(), [Type::F64]);

        // Multi values
        assert_eq!(<(i32, i32)>::wasm_types(), [Type::I32, Type::I32]);
        assert_eq!(<(i64, i64)>::wasm_types(), [Type::I64, Type::I64]);
        assert_eq!(<(f32, f32)>::wasm_types(), [Type::F32, Type::F32]);
        assert_eq!(<(f64, f64)>::wasm_types(), [Type::F64, Type::F64]);

        // Mixed values
        // assert_eq!(<(i32, i64, f32, f64)>::wasm_types(), [Type::I32, Type::I64, Type::F32, Type::F64]);
    }

    #[test]
    fn test_empty_array() {
        assert_eq!(<()>::empty_array().len(), 0);
        assert_eq!(<i32>::empty_array().len(), 1);
        assert_eq!(<(i32, i64)>::empty_array().len(), 2);
    }

    // #[test]
    // fn test_from_array() {
    //     assert_eq!(<()>::from_array([]), ());
    //     assert_eq!(<(i32)>::from_array([1]), (1));
    //     assert_eq!(<(i32, i32)>::from_array([1, 1]), (1, 1));
    //     // This doesn't work
    //     // assert_eq!(<(i32, i64, f32, f64)>::from_array([1, 2, (3.1f32).to_bits().into(), (4.2f64).to_bits().into()]), (1, 2, 3.1f32, 4.2f64));
    // }

    // #[test]
    // fn test_into_array() {
    //     assert_eq!(().into_array(), []);
    //     assert_eq!((1).into_array(), [1]);
    //     assert_eq!((1, 2).into_array(), [1, 2]);
    //     assert_eq!((1, 2, 3).into_array(), [1, 2, 3]);
    //     // This doesn't work
    //     // assert_eq!(<(i32, i64, f32, f64)>::from_array([1, 2, (3.1f32).to_bits().into(), (4.2f64).to_bits().into()]), (1, 2, 3.1f32, 4.2f64));
    // }

    #[test]
    fn test_into_c_struct() {
        // assert_eq!(<()>::into_c_struct(), &[]);
    }
}

#[allow(non_snake_case)]
#[cfg(test)]
mod test_func {
    use super::*;
    use crate::types::Type;
    // WasmTypeList

    fn func() {}
    fn func__i32() -> i32 {
        0
    }
    fn func_i32(_a: i32) {}
    fn func_i32__i32(a: i32) -> i32 {
        a * 2
    }
    fn func_i32_i32__i32(a: i32, b: i32) -> i32 {
        a + b
    }
    fn func_i32_i32__i32_i32(a: i32, b: i32) -> (i32, i32) {
        (a, b)
    }
    fn func_f32_i32__i32_f32(a: f32, b: i32) -> (i32, f32) {
        (b, a)
    }

    #[test]
    fn test_function_types() {
        assert_eq!(Func::new(func).ty(), FunctionType::new(vec![], vec![]));
        assert_eq!(
            Func::new(func__i32).ty(),
            FunctionType::new(vec![], vec![Type::I32])
        );
        assert_eq!(
            Func::new(func_i32).ty(),
            FunctionType::new(vec![Type::I32], vec![])
        );
        assert_eq!(
            Func::new(func_i32__i32).ty(),
            FunctionType::new(vec![Type::I32], vec![Type::I32])
        );
        assert_eq!(
            Func::new(func_i32_i32__i32).ty(),
            FunctionType::new(vec![Type::I32, Type::I32], vec![Type::I32])
        );
        assert_eq!(
            Func::new(func_i32_i32__i32_i32).ty(),
            FunctionType::new(vec![Type::I32, Type::I32], vec![Type::I32, Type::I32])
        );
        assert_eq!(
            Func::new(func_f32_i32__i32_f32).ty(),
            FunctionType::new(vec![Type::F32, Type::I32], vec![Type::I32, Type::F32])
        );
    }

    #[test]
    fn test_function_pointer() {
        let f = Func::new(func_i32__i32);
        let function =
            unsafe { std::mem::transmute::<*const FunctionBody, fn(usize, i32) -> i32>(f.address) };
        assert_eq!(function(0, 3), 6);
    }

    #[test]
    fn test_function_call() {
        let f = Func::new(func_i32__i32);
        let x = |args: <(i32, i32) as WasmTypeList>::Array,
                 rets: &mut <(i32, i32) as WasmTypeList>::Array| {
            let result = func_i32_i32__i32_i32(args[0] as _, args[1] as _);
            rets[0] = result.0 as _;
            rets[1] = result.1 as _;
        };
        let mut rets = <(i64, i64)>::empty_array();
        x([20, 10], &mut rets);
        // panic!("Rets: {:?}",rets);
        let mut rets = <(i64)>::empty_array();
        // let result = f.call([1], &mut rets);
        // assert_eq!(result.is_err(), true);
    }
}
>>>>>>> 9d2e4fd5
<|MERGE_RESOLUTION|>--- conflicted
+++ resolved
@@ -193,518 +193,4 @@
     };
 }
 
-<<<<<<< HEAD
 impl_value_type_for!(u8, i8, u16, i16, u32, i32, u64, i64, f32, f64);
-=======
-impl_value_type_for!(u8, i8, u16, i16, u32, i32, u64, i64, f32, f64);
-
-/// Represents a list of WebAssembly values.
-pub trait WasmTypeList {
-    /// CStruct type.
-    type CStruct;
-
-    /// Array of return values.
-    type Array: AsMut<[i128]>;
-
-    /// Construct `Self` based on an array of returned values.
-    fn from_array(array: Self::Array) -> Self;
-
-    /// Transforms Rust values into an Array
-    fn into_array(self) -> Self::Array;
-
-    /// Generates an empty array that will hold the returned values of
-    /// the WebAssembly function.
-    fn empty_array() -> Self::Array;
-
-    /// Transforms C values into Rust values.
-    fn from_c_struct(c_struct: Self::CStruct) -> Self;
-
-    /// Transforms Rust values into C values.
-    fn into_c_struct(self) -> Self::CStruct;
-
-    /// Get types of the current values.
-    fn wasm_types() -> &'static [Type];
-}
-
-/// Represents a TrapEarly type.
-pub trait TrapEarly<Rets>
-where
-    Rets: WasmTypeList,
-{
-    /// The error type for this trait.
-    type Error: Send + 'static;
-
-    /// Get returns or error result.
-    fn report(self) -> Result<Rets, Self::Error>;
-}
-
-impl<Rets> TrapEarly<Rets> for Rets
-where
-    Rets: WasmTypeList,
-{
-    type Error = Infallible;
-
-    fn report(self) -> Result<Self, Infallible> {
-        Ok(self)
-    }
-}
-
-impl<Rets, E> TrapEarly<Rets> for Result<Rets, E>
-where
-    Rets: WasmTypeList,
-    E: Send + 'static,
-{
-    type Error = E;
-
-    fn report(self) -> Self {
-        self
-    }
-}
-
-/// Empty trait to specify the kind of `HostFunction`: With or
-/// without a `vm::Ctx` argument. See the `ExplicitVmCtx` and the
-/// `ImplicitVmCtx` structures.
-///
-/// This trait is never aimed to be used by a user. It is used by the
-/// trait system to automatically generate an appropriate `wrap`
-/// function.
-#[doc(hidden)]
-pub trait HostFunctionKind {}
-
-/// An empty struct to help Rust typing to determine
-/// when a `HostFunction` doesn't take an Environment
-pub struct WithEnv {}
-
-impl HostFunctionKind for WithEnv {}
-
-/// An empty struct to help Rust typing to determine
-/// when a `HostFunction` takes an Environment
-pub struct WithoutEnv {}
-
-impl HostFunctionKind for WithoutEnv {}
-
-/// Represents a function that can be converted to a `vm::Func`
-/// (function pointer) that can be called within WebAssembly.
-pub trait HostFunction<Args, Rets, Kind, T>
-where
-    Args: WasmTypeList,
-    Rets: WasmTypeList,
-    Kind: HostFunctionKind,
-    T: Sized,
-    Self: Sized,
-{
-    /// Convert to function pointer.
-    fn to_raw(self) -> *const FunctionBody;
-}
-
-#[repr(transparent)]
-pub struct FunctionBody(*mut u8);
-
-/// Represents a function that can be used by WebAssembly.
-#[derive(Clone, Debug, Hash, PartialEq, Eq)]
-pub struct Func<Args = (), Rets = ()> {
-    address: *const FunctionBody,
-    _phantom: PhantomData<(Args, Rets)>,
-}
-
-unsafe impl<Args, Rets> Send for Func<Args, Rets> {}
-
-impl<Args, Rets> Func<Args, Rets>
-where
-    Args: WasmTypeList,
-    Rets: WasmTypeList,
-{
-    /// Creates a new `Func`.
-    pub fn new<F, T, E>(func: F) -> Self
-    where
-        F: HostFunction<Args, Rets, T, E>,
-        T: HostFunctionKind,
-        E: Sized,
-    {
-        Self {
-            address: func.to_raw(),
-            _phantom: PhantomData,
-        }
-    }
-
-    /// Get the type of the Func
-    pub fn ty(&self) -> FunctionType {
-        FunctionType::new(Args::wasm_types(), Rets::wasm_types())
-    }
-
-    /// Get the address of the Func
-    pub fn address(&self) -> *const FunctionBody {
-        self.address
-    }
-}
-
-impl WasmTypeList for Infallible {
-    type CStruct = Self;
-    type Array = [i128; 0];
-
-    fn from_array(_: Self::Array) -> Self {
-        unreachable!()
-    }
-
-    fn into_array(self) -> Self::Array {
-        []
-    }
-
-    fn empty_array() -> Self::Array {
-        unreachable!()
-    }
-
-    fn from_c_struct(_: Self::CStruct) -> Self {
-        unreachable!()
-    }
-
-    fn into_c_struct(self) -> Self::CStruct {
-        unreachable!()
-    }
-
-    fn wasm_types() -> &'static [Type] {
-        &[]
-    }
-
-    // #[allow(non_snake_case)]
-    // unsafe fn call<Rets>(
-    //     self,
-    // ) -> Result<Rets>
-    // where
-    //     Rets: WasmTypeList,
-    // {
-    //     unreachable!()
-    // }
-}
-
-macro_rules! impl_traits {
-    ( [$repr:ident] $struct_name:ident, $( $x:ident ),* ) => {
-        /// Struct for typed funcs.
-        #[repr($repr)]
-        pub struct $struct_name< $( $x ),* > ( $( <$x as WasmExternType>::Native ),* )
-        where
-            $( $x: WasmExternType ),*;
-
-        #[allow(unused_parens, dead_code)]
-        impl< $( $x ),* > WasmTypeList for ( $( $x ),* )
-        where
-            $( $x: WasmExternType ),*
-        {
-            type CStruct = $struct_name<$( $x ),*>;
-
-            type Array = [i128; count_idents!( $( $x ),* )];
-
-            fn from_array(array: Self::Array) -> Self {
-                #[allow(non_snake_case)]
-                let [ $( $x ),* ] = array;
-
-                ( $( WasmExternType::from_native(NativeWasmType::from_binary($x)) ),* )
-            }
-
-            fn into_array(self) -> Self::Array {
-                #[allow(non_snake_case)]
-                let ( $( $x ),* ) = self;
-                [ $( WasmExternType::to_native($x).to_binary() ),* ]
-            }
-
-            fn empty_array() -> Self::Array {
-                [0; count_idents!( $( $x ),* )]
-            }
-
-            fn from_c_struct(c_struct: Self::CStruct) -> Self {
-                #[allow(non_snake_case)]
-                let $struct_name ( $( $x ),* ) = c_struct;
-
-                ( $( WasmExternType::from_native($x) ),* )
-            }
-
-            #[allow(unused_parens, non_snake_case)]
-            fn into_c_struct(self) -> Self::CStruct {
-                let ( $( $x ),* ) = self;
-
-                $struct_name ( $( WasmExternType::to_native($x) ),* )
-            }
-
-            fn wasm_types() -> &'static [Type] {
-                &[$( $x::Native::WASM_TYPE ),*]
-            }
-        }
-
-        #[allow(unused_parens)]
-        impl< $( $x, )* Rets, FN > HostFunction<( $( $x ),* ), Rets, WithoutEnv, ()> for FN
-        where
-            $( $x: WasmExternType, )*
-            Rets: WasmTypeList,
-            FN: Fn($( $x , )*) -> Rets + 'static + Send
-        {
-            #[allow(non_snake_case)]
-            fn to_raw(self) -> *const FunctionBody {
-                // unimplemented!("");
-                extern fn wrap<$( $x, )* Rets, FN>( _: usize, $($x: $x::Native, )* ) -> Rets::CStruct
-                where
-                    Rets: WasmTypeList,
-                    $($x: WasmExternType,)*
-                    FN: Fn( $( $x ),* ) -> Rets + 'static
-                {
-                    // println!("WRAP");
-                    // println!("Struct {:?}", (($( $x ),*) as WasmTypeList).into_c_struct());
-                    // $( println!("X: {:?}", $x); )*
-                    let f: &FN = unsafe { &*(&() as *const () as *const FN) };
-                    f( $( WasmExternType::from_native($x) ),* ).into_c_struct()
-                }
-                wrap::<$( $x, )* Rets, Self> as *const FunctionBody
-
-                // extern fn wrap<$( $x: WasmExternType, )* Rets>(a: &dyn Any, b: &dyn Any, $($x: $x, )* ) -> Rets::CStruct
-                // where
-                //     Rets: WasmTypeList
-                // {
-                //     println!("WRAP");
-                //     let f: &fn( &dyn Any, &dyn Any, $( $x ),* ) -> Rets = unsafe { std::mem::transmute(&()) };
-                //     f( a, b, $( $x ),* ).into_c_struct()
-                // }
-                // wrap::<$( $x, )* Rets> as *const FunctionBody
-
-                // extern fn wrap<$( $x, )* Rets, FN>(
-                //     $($x: <$x as WasmExternType>::Native , )*
-                // ) -> Rets::CStruct
-                // where
-                //     $( $x: WasmExternType, )*
-                //     Rets: WasmTypeList,
-                //     FN: Fn($( $x, )*) -> Rets::CStruct,
-                // {
-                //     // let self_pointer = wrap::<$( $x, )* Rets, FN> as *const FunctionBody;
-                //     let f: &FN = unsafe {
-                //         std::mem::transmute(&())
-                //     };
-                //     f($( $x, )*)
-                // }
-                // unimplemented!("");
-                // extern fn wrap<Args, Rets>(
-                //     env: &FuncEnv,
-                //     args: Args::Array,
-                //     returns: Rets::Array
-                // )
-                // where
-                //     Args: WasmTypeList,
-                //     Rets: WasmTypeList,
-                // {
-                //     let self_pointer = wrap::<Args, Rets> as *const FunctionBody;
-                //     self_pointer($( $x , )*);
-                // }
-                // unimplemented!("");
-                //             $( $x: WasmExternType, )*
-        //             Rets: WasmTypeList,
-        //             Trap: TrapEarly<Rets>,
-        //             FN: Fn($( $x, )*) -> Trap,
-        //         {
-        // let x = |args: <(i32, i32) as WasmTypeList>::Array, rets: &mut <(i32, i32) as WasmTypeList>::Array| {
-        //     let result = func_i32_i32__i32_i32(args[0] as _, args[1] as _);
-        //     rets[0] = result.0 as _;
-        //     rets[1] = result.1 as _;
-        // };
-
-        //         &self as *const _ as *const FunctionBody
-                // let x: *const FunctionBody = unsafe { std::mem::transmute(self) };
-                // unimplemented!("");
-            }
-        }
-
-        #[allow(unused_parens)]
-        impl< $( $x, )* Rets, FN, T > HostFunction<( $( $x ),* ), Rets, WithEnv, T> for FN
-        where
-            $( $x: WasmExternType, )*
-            Rets: WasmTypeList,
-            T: Sized,
-            FN: Fn(&mut T, $( $x , )*) -> Rets + 'static + Send
-        {
-            #[allow(non_snake_case)]
-            fn to_raw(self) -> *const FunctionBody {
-                extern fn wrap<$( $x, )* Rets, FN, T>( ctx: &mut T, $($x: $x::Native, )* ) -> Rets::CStruct
-                where
-                    Rets: WasmTypeList,
-                    $($x: WasmExternType,)*
-                    T: Sized,
-                    FN: Fn(&mut T, $( $x ),* ) -> Rets + 'static
-                {
-                    let f: &FN = unsafe { &*(&() as *const () as *const FN) };
-                    f(ctx, $( WasmExternType::from_native($x) ),* ).into_c_struct()
-                }
-                wrap::<$( $x, )* Rets, Self, T> as *const FunctionBody
-            }
-        }
-    };
-}
-
-macro_rules! count_idents {
-    ( $($idents:ident),* ) => {{
-        #[allow(dead_code, non_camel_case_types)]
-        enum Idents { $($idents,)* __CountIdentsLast }
-        const COUNT: usize = Idents::__CountIdentsLast as usize;
-        COUNT
-    }};
-}
-
-impl_traits!([C] S0,);
-impl_traits!([transparent] S1, A1);
-impl_traits!([C] S2, A1, A2);
-impl_traits!([C] S3, A1, A2, A3);
-impl_traits!([C] S4, A1, A2, A3, A4);
-impl_traits!([C] S5, A1, A2, A3, A4, A5);
-impl_traits!([C] S6, A1, A2, A3, A4, A5, A6);
-impl_traits!([C] S7, A1, A2, A3, A4, A5, A6, A7);
-impl_traits!([C] S8, A1, A2, A3, A4, A5, A6, A7, A8);
-impl_traits!([C] S9, A1, A2, A3, A4, A5, A6, A7, A8, A9);
-impl_traits!([C] S10, A1, A2, A3, A4, A5, A6, A7, A8, A9, A10);
-impl_traits!([C] S11, A1, A2, A3, A4, A5, A6, A7, A8, A9, A10, A11);
-impl_traits!([C] S12, A1, A2, A3, A4, A5, A6, A7, A8, A9, A10, A11, A12);
-impl_traits!([C] S13, A1, A2, A3, A4, A5, A6, A7, A8, A9, A10, A11, A12, A13);
-impl_traits!([C] S14, A1, A2, A3, A4, A5, A6, A7, A8, A9, A10, A11, A12, A13, A14);
-impl_traits!([C] S15, A1, A2, A3, A4, A5, A6, A7, A8, A9, A10, A11, A12, A13, A14, A15);
-impl_traits!([C] S16, A1, A2, A3, A4, A5, A6, A7, A8, A9, A10, A11, A12, A13, A14, A15, A16);
-impl_traits!([C] S17, A1, A2, A3, A4, A5, A6, A7, A8, A9, A10, A11, A12, A13, A14, A15, A16, A17);
-impl_traits!([C] S18, A1, A2, A3, A4, A5, A6, A7, A8, A9, A10, A11, A12, A13, A14, A15, A16, A17, A18);
-impl_traits!([C] S19, A1, A2, A3, A4, A5, A6, A7, A8, A9, A10, A11, A12, A13, A14, A15, A16, A17, A18, A19);
-impl_traits!([C] S20, A1, A2, A3, A4, A5, A6, A7, A8, A9, A10, A11, A12, A13, A14, A15, A16, A17, A18, A19, A20);
-// impl_traits!([C] S21, A1, A2, A3, A4, A5, A6, A7, A8, A9, A10, A11, A12, A13, A14, A15, A16, A17, A18, A19, A20, A21);
-// impl_traits!([C] S22, A1, A2, A3, A4, A5, A6, A7, A8, A9, A10, A11, A12, A13, A14, A15, A16, A17, A18, A19, A20, A21, A22);
-// impl_traits!([C] S23, A1, A2, A3, A4, A5, A6, A7, A8, A9, A10, A11, A12, A13, A14, A15, A16, A17, A18, A19, A20, A21, A22, A23);
-// impl_traits!([C] S24, A1, A2, A3, A4, A5, A6, A7, A8, A9, A10, A11, A12, A13, A14, A15, A16, A17, A18, A19, A20, A21, A22, A23, A24);
-// impl_traits!([C] S25, A1, A2, A3, A4, A5, A6, A7, A8, A9, A10, A11, A12, A13, A14, A15, A16, A17, A18, A19, A20, A21, A22, A23, A24, A25);
-// impl_traits!([C] S26, A1, A2, A3, A4, A5, A6, A7, A8, A9, A10, A11, A12, A13, A14, A15, A16, A17, A18, A19, A20, A21, A22, A23, A24, A25, A26);
-
-#[cfg(test)]
-mod test_wasm_type_list {
-    use super::*;
-    use crate::types::Type;
-    // WasmTypeList
-
-    #[test]
-    fn test_simple_values() {
-        // Simple values
-        assert_eq!(<i32>::wasm_types(), [Type::I32]);
-        assert_eq!(<i64>::wasm_types(), [Type::I64]);
-        assert_eq!(<f32>::wasm_types(), [Type::F32]);
-        assert_eq!(<f64>::wasm_types(), [Type::F64]);
-
-        // Multi values
-        assert_eq!(<(i32, i32)>::wasm_types(), [Type::I32, Type::I32]);
-        assert_eq!(<(i64, i64)>::wasm_types(), [Type::I64, Type::I64]);
-        assert_eq!(<(f32, f32)>::wasm_types(), [Type::F32, Type::F32]);
-        assert_eq!(<(f64, f64)>::wasm_types(), [Type::F64, Type::F64]);
-
-        // Mixed values
-        // assert_eq!(<(i32, i64, f32, f64)>::wasm_types(), [Type::I32, Type::I64, Type::F32, Type::F64]);
-    }
-
-    #[test]
-    fn test_empty_array() {
-        assert_eq!(<()>::empty_array().len(), 0);
-        assert_eq!(<i32>::empty_array().len(), 1);
-        assert_eq!(<(i32, i64)>::empty_array().len(), 2);
-    }
-
-    // #[test]
-    // fn test_from_array() {
-    //     assert_eq!(<()>::from_array([]), ());
-    //     assert_eq!(<(i32)>::from_array([1]), (1));
-    //     assert_eq!(<(i32, i32)>::from_array([1, 1]), (1, 1));
-    //     // This doesn't work
-    //     // assert_eq!(<(i32, i64, f32, f64)>::from_array([1, 2, (3.1f32).to_bits().into(), (4.2f64).to_bits().into()]), (1, 2, 3.1f32, 4.2f64));
-    // }
-
-    // #[test]
-    // fn test_into_array() {
-    //     assert_eq!(().into_array(), []);
-    //     assert_eq!((1).into_array(), [1]);
-    //     assert_eq!((1, 2).into_array(), [1, 2]);
-    //     assert_eq!((1, 2, 3).into_array(), [1, 2, 3]);
-    //     // This doesn't work
-    //     // assert_eq!(<(i32, i64, f32, f64)>::from_array([1, 2, (3.1f32).to_bits().into(), (4.2f64).to_bits().into()]), (1, 2, 3.1f32, 4.2f64));
-    // }
-
-    #[test]
-    fn test_into_c_struct() {
-        // assert_eq!(<()>::into_c_struct(), &[]);
-    }
-}
-
-#[allow(non_snake_case)]
-#[cfg(test)]
-mod test_func {
-    use super::*;
-    use crate::types::Type;
-    // WasmTypeList
-
-    fn func() {}
-    fn func__i32() -> i32 {
-        0
-    }
-    fn func_i32(_a: i32) {}
-    fn func_i32__i32(a: i32) -> i32 {
-        a * 2
-    }
-    fn func_i32_i32__i32(a: i32, b: i32) -> i32 {
-        a + b
-    }
-    fn func_i32_i32__i32_i32(a: i32, b: i32) -> (i32, i32) {
-        (a, b)
-    }
-    fn func_f32_i32__i32_f32(a: f32, b: i32) -> (i32, f32) {
-        (b, a)
-    }
-
-    #[test]
-    fn test_function_types() {
-        assert_eq!(Func::new(func).ty(), FunctionType::new(vec![], vec![]));
-        assert_eq!(
-            Func::new(func__i32).ty(),
-            FunctionType::new(vec![], vec![Type::I32])
-        );
-        assert_eq!(
-            Func::new(func_i32).ty(),
-            FunctionType::new(vec![Type::I32], vec![])
-        );
-        assert_eq!(
-            Func::new(func_i32__i32).ty(),
-            FunctionType::new(vec![Type::I32], vec![Type::I32])
-        );
-        assert_eq!(
-            Func::new(func_i32_i32__i32).ty(),
-            FunctionType::new(vec![Type::I32, Type::I32], vec![Type::I32])
-        );
-        assert_eq!(
-            Func::new(func_i32_i32__i32_i32).ty(),
-            FunctionType::new(vec![Type::I32, Type::I32], vec![Type::I32, Type::I32])
-        );
-        assert_eq!(
-            Func::new(func_f32_i32__i32_f32).ty(),
-            FunctionType::new(vec![Type::F32, Type::I32], vec![Type::I32, Type::F32])
-        );
-    }
-
-    #[test]
-    fn test_function_pointer() {
-        let f = Func::new(func_i32__i32);
-        let function =
-            unsafe { std::mem::transmute::<*const FunctionBody, fn(usize, i32) -> i32>(f.address) };
-        assert_eq!(function(0, 3), 6);
-    }
-
-    #[test]
-    fn test_function_call() {
-        let f = Func::new(func_i32__i32);
-        let x = |args: <(i32, i32) as WasmTypeList>::Array,
-                 rets: &mut <(i32, i32) as WasmTypeList>::Array| {
-            let result = func_i32_i32__i32_i32(args[0] as _, args[1] as _);
-            rets[0] = result.0 as _;
-            rets[1] = result.1 as _;
-        };
-        let mut rets = <(i64, i64)>::empty_array();
-        x([20, 10], &mut rets);
-        // panic!("Rets: {:?}",rets);
-        let mut rets = <(i64)>::empty_array();
-        // let result = f.call([1], &mut rets);
-        // assert_eq!(result.is_err(), true);
-    }
-}
->>>>>>> 9d2e4fd5
